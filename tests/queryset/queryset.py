--- conflicted
+++ resolved
@@ -18,18 +18,11 @@
 from mongoengine.connection import get_connection, get_db
 from mongoengine.context_managers import query_counter, switch_db
 from mongoengine.errors import InvalidQueryError
-<<<<<<< HEAD
+from mongoengine.mongodb_support import get_mongodb_version, MONGODB_32
 from mongoengine.pymongo_support import IS_PYMONGO_3
-=======
-from mongoengine.mongodb_support import get_mongodb_version, MONGODB_32
-from mongoengine.python_support import IS_PYMONGO_3
->>>>>>> a2cbbdf8
 from mongoengine.queryset import (DoesNotExist, MultipleObjectsReturned,
                                   QuerySet, QuerySetManager, queryset_manager)
-
 from tests.utils import requires_mongodb_gte_26, skip_pymongo3
-
-__all__ = ("QuerySetTest",)
 
 
 class db_ops_tracker(query_counter):
