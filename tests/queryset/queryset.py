# -*- coding: utf-8 -*-

import datetime
import unittest
import uuid
from decimal import Decimal

from bson import DBRef, ObjectId
import pymongo
from pymongo.errors import ConfigurationError
from pymongo.read_preferences import ReadPreference
from pymongo.results import UpdateResult
import six
from six import iteritems

from mongoengine import *
from mongoengine.connection import get_connection, get_db
from mongoengine.context_managers import query_counter, switch_db
from mongoengine.errors import InvalidQueryError
<<<<<<< HEAD
from mongoengine.mongodb_support import get_mongodb_version, MONGODB_32
=======
from mongoengine.mongodb_support import get_mongodb_version, MONGODB_32, MONGODB_36
from mongoengine.pymongo_support import IS_PYMONGO_3
>>>>>>> 9a55caed
from mongoengine.queryset import (DoesNotExist, MultipleObjectsReturned,
                                  QuerySet, QuerySetManager, queryset_manager)
from tests.utils import requires_mongodb_gte_26


class db_ops_tracker(query_counter):

    def get_ops(self):
        ignore_query = dict(self._ignored_query)
        ignore_query['command.count'] = {'$ne': 'system.profile'}   # Ignore the query issued by query_counter
        return list(self.db.system.profile.find(ignore_query))


def get_key_compat(mongo_ver):
    ORDER_BY_KEY = 'sort' if mongo_ver >= MONGODB_32 else '$orderby'
    CMD_QUERY_KEY = 'command' if mongo_ver >= MONGODB_36 else 'query'
    return ORDER_BY_KEY, CMD_QUERY_KEY


class QuerySetTest(unittest.TestCase):

    def setUp(self):
        connect(db='mongoenginetest')
        connect(db='mongoenginetest2', alias='test2')

        class PersonMeta(EmbeddedDocument):
            weight = IntField()

        class Person(Document):
            name = StringField()
            age = IntField()
            person_meta = EmbeddedDocumentField(PersonMeta)
            meta = {'allow_inheritance': True}

        Person.drop_collection()
        self.PersonMeta = PersonMeta
        self.Person = Person

        self.mongodb_version = get_mongodb_version()

    def test_initialisation(self):
        """Ensure that a QuerySet is correctly initialised by QuerySetManager.
        """
        self.assertIsInstance(self.Person.objects, QuerySet)
        self.assertEqual(self.Person.objects._collection.name,
                         self.Person._get_collection_name())
        self.assertIsInstance(self.Person.objects._collection, pymongo.collection.Collection)

    def test_cannot_perform_joins_references(self):

        class BlogPost(Document):
            author = ReferenceField(self.Person)
            author2 = GenericReferenceField()

        # test addressing a field from a reference
        with self.assertRaises(InvalidQueryError):
            list(BlogPost.objects(author__name="test"))

        # should fail for a generic reference as well
        with self.assertRaises(InvalidQueryError):
            list(BlogPost.objects(author2__name="test"))

    def test_find(self):
        """Ensure that a query returns a valid set of results."""
        user_a = self.Person.objects.create(name='User A', age=20)
        user_b = self.Person.objects.create(name='User B', age=30)

        # Find all people in the collection
        people = self.Person.objects
        self.assertEqual(people.count(), 2)
        results = list(people)

        self.assertIsInstance(results[0], self.Person)
        self.assertIsInstance(results[0].id, (ObjectId, str, unicode))

        self.assertEqual(results[0], user_a)
        self.assertEqual(results[0].name, 'User A')
        self.assertEqual(results[0].age, 20)

        self.assertEqual(results[1], user_b)
        self.assertEqual(results[1].name, 'User B')
        self.assertEqual(results[1].age, 30)

        # Filter people by age
        people = self.Person.objects(age=20)
        self.assertEqual(people.count(), 1)
        person = people.next()
        self.assertEqual(person, user_a)
        self.assertEqual(person.name, "User A")
        self.assertEqual(person.age, 20)

    def test_limit(self):
        """Ensure that QuerySet.limit works as expected."""
        user_a = self.Person.objects.create(name='User A', age=20)
        user_b = self.Person.objects.create(name='User B', age=30)

        # Test limit on a new queryset
        people = list(self.Person.objects.limit(1))
        self.assertEqual(len(people), 1)
        self.assertEqual(people[0], user_a)

        # Test limit on an existing queryset
        people = self.Person.objects
        self.assertEqual(len(people), 2)
        people2 = people.limit(1)
        self.assertEqual(len(people), 2)
        self.assertEqual(len(people2), 1)
        self.assertEqual(people2[0], user_a)

        # Test limit with 0 as parameter
        people = self.Person.objects.limit(0)
        self.assertEqual(people.count(with_limit_and_skip=True), 2)
        self.assertEqual(len(people), 2)

        # Test chaining of only after limit
        person = self.Person.objects().limit(1).only('name').first()
        self.assertEqual(person, user_a)
        self.assertEqual(person.name, 'User A')
        self.assertEqual(person.age, None)

    def test_skip(self):
        """Ensure that QuerySet.skip works as expected."""
        user_a = self.Person.objects.create(name='User A', age=20)
        user_b = self.Person.objects.create(name='User B', age=30)

        # Test skip on a new queryset
        people = list(self.Person.objects.skip(1))
        self.assertEqual(len(people), 1)
        self.assertEqual(people[0], user_b)

        # Test skip on an existing queryset
        people = self.Person.objects
        self.assertEqual(len(people), 2)
        people2 = people.skip(1)
        self.assertEqual(len(people), 2)
        self.assertEqual(len(people2), 1)
        self.assertEqual(people2[0], user_b)

        # Test chaining of only after skip
        person = self.Person.objects().skip(1).only('name').first()
        self.assertEqual(person, user_b)
        self.assertEqual(person.name, 'User B')
        self.assertEqual(person.age, None)

    def test___getitem___invalid_index(self):
        """Ensure slicing a queryset works as expected."""
        with self.assertRaises(TypeError):
            self.Person.objects()['a']

    def test_slice(self):
        """Ensure slicing a queryset works as expected."""
        user_a = self.Person.objects.create(name='User A', age=20)
        user_b = self.Person.objects.create(name='User B', age=30)
        user_c = self.Person.objects.create(name="User C", age=40)

        # Test slice limit
        people = list(self.Person.objects[:2])
        self.assertEqual(len(people), 2)
        self.assertEqual(people[0], user_a)
        self.assertEqual(people[1], user_b)

        # Test slice skip
        people = list(self.Person.objects[1:])
        self.assertEqual(len(people), 2)
        self.assertEqual(people[0], user_b)
        self.assertEqual(people[1], user_c)

        # Test slice limit and skip
        people = list(self.Person.objects[1:2])
        self.assertEqual(len(people), 1)
        self.assertEqual(people[0], user_b)

        # Test slice limit and skip on an existing queryset
        people = self.Person.objects
        self.assertEqual(len(people), 3)
        people2 = people[1:2]
        self.assertEqual(len(people2), 1)
        self.assertEqual(people2[0], user_b)

        # Test slice limit and skip cursor reset
        qs = self.Person.objects[1:2]
        # fetch then delete the cursor
        qs._cursor
        qs._cursor_obj = None
        people = list(qs)
        self.assertEqual(len(people), 1)
        self.assertEqual(people[0].name, 'User B')

        # Test empty slice
        people = list(self.Person.objects[1:1])
        self.assertEqual(len(people), 0)

        # Test slice out of range
        people = list(self.Person.objects[80000:80001])
        self.assertEqual(len(people), 0)

        # Test larger slice __repr__
        self.Person.objects.delete()
        for i in range(55):
            self.Person(name='A%s' % i, age=i).save()

        self.assertEqual(self.Person.objects.count(), 55)
        self.assertEqual("Person object", "%s" % self.Person.objects[0])
        self.assertEqual("[<Person: Person object>, <Person: Person object>]",
                         "%s" % self.Person.objects[1:3])
        self.assertEqual("[<Person: Person object>, <Person: Person object>]",
                         "%s" % self.Person.objects[51:53])

    def test_find_one(self):
        """Ensure that a query using find_one returns a valid result.
        """
        person1 = self.Person(name="User A", age=20)
        person1.save()
        person2 = self.Person(name="User B", age=30)
        person2.save()

        # Retrieve the first person from the database
        person = self.Person.objects.first()
        self.assertIsInstance(person, self.Person)
        self.assertEqual(person.name, "User A")
        self.assertEqual(person.age, 20)

        # Use a query to filter the people found to just person2
        person = self.Person.objects(age=30).first()
        self.assertEqual(person.name, "User B")

        person = self.Person.objects(age__lt=30).first()
        self.assertEqual(person.name, "User A")

        # Use array syntax
        person = self.Person.objects[0]
        self.assertEqual(person.name, "User A")

        person = self.Person.objects[1]
        self.assertEqual(person.name, "User B")

        with self.assertRaises(IndexError):
            self.Person.objects[2]

        # Find a document using just the object id
        person = self.Person.objects.with_id(person1.id)
        self.assertEqual(person.name, "User A")

        with self.assertRaises(InvalidQueryError):
            self.Person.objects(name="User A").with_id(person1.id)

    def test_find_only_one(self):
        """Ensure that a query using ``get`` returns at most one result.
        """
        # Try retrieving when no objects exists
        self.assertRaises(DoesNotExist, self.Person.objects.get)
        self.assertRaises(self.Person.DoesNotExist, self.Person.objects.get)

        person1 = self.Person(name="User A", age=20)
        person1.save()
        person2 = self.Person(name="User B", age=30)
        person2.save()

        # Retrieve the first person from the database
        self.assertRaises(MultipleObjectsReturned, self.Person.objects.get)
        self.assertRaises(self.Person.MultipleObjectsReturned,
                          self.Person.objects.get)

        # Use a query to filter the people found to just person2
        person = self.Person.objects.get(age=30)
        self.assertEqual(person.name, "User B")

        person = self.Person.objects.get(age__lt=30)
        self.assertEqual(person.name, "User A")

    def test_find_array_position(self):
        """Ensure that query by array position works.
        """
        class Comment(EmbeddedDocument):
            name = StringField()

        class Post(EmbeddedDocument):
            comments = ListField(EmbeddedDocumentField(Comment))

        class Blog(Document):
            tags = ListField(StringField())
            posts = ListField(EmbeddedDocumentField(Post))

        Blog.drop_collection()

        Blog.objects.create(tags=['a', 'b'])
        self.assertEqual(Blog.objects(tags__0='a').count(), 1)
        self.assertEqual(Blog.objects(tags__0='b').count(), 0)
        self.assertEqual(Blog.objects(tags__1='a').count(), 0)
        self.assertEqual(Blog.objects(tags__1='b').count(), 1)

        Blog.drop_collection()

        comment1 = Comment(name='testa')
        comment2 = Comment(name='testb')
        post1 = Post(comments=[comment1, comment2])
        post2 = Post(comments=[comment2, comment2])
        blog1 = Blog.objects.create(posts=[post1, post2])
        blog2 = Blog.objects.create(posts=[post2, post1])

        blog = Blog.objects(posts__0__comments__0__name='testa').get()
        self.assertEqual(blog, blog1)

        blog = Blog.objects(posts__0__comments__0__name='testb').get()
        self.assertEqual(blog, blog2)

        query = Blog.objects(posts__1__comments__1__name='testb')
        self.assertEqual(query.count(), 2)

        query = Blog.objects(posts__1__comments__1__name='testa')
        self.assertEqual(query.count(), 0)

        query = Blog.objects(posts__0__comments__1__name='testa')
        self.assertEqual(query.count(), 0)

        Blog.drop_collection()

    def test_none(self):
        class A(Document):
            s = StringField()

        A.drop_collection()
        A().save()

        self.assertEqual(list(A.objects.none()), [])
        self.assertEqual(list(A.objects.none().all()), [])

    def test_chaining(self):
        class A(Document):
            s = StringField()

        class B(Document):
            ref = ReferenceField(A)
            boolfield = BooleanField(default=False)

        A.drop_collection()
        B.drop_collection()

        a1 = A(s="test1").save()
        a2 = A(s="test2").save()

        B(ref=a1, boolfield=True).save()

        # Works
        q1 = B.objects.filter(ref__in=[a1, a2], ref=a1)._query

        # Doesn't work
        q2 = B.objects.filter(ref__in=[a1, a2])
        q2 = q2.filter(ref=a1)._query
        self.assertEqual(q1, q2)

        a_objects = A.objects(s='test1')
        query = B.objects(ref__in=a_objects)
        query = query.filter(boolfield=True)
        self.assertEqual(query.count(), 1)

    def test_batch_size(self):
        """Ensure that batch_size works."""
        class A(Document):
            s = StringField()

        A.drop_collection()

        for i in range(100):
            A.objects.create(s=str(i))

        # test iterating over the result set
        cnt = 0
        for a in A.objects.batch_size(10):
            cnt += 1
        self.assertEqual(cnt, 100)

        # test chaining
        qs = A.objects.all()
        qs = qs.limit(10).batch_size(20).skip(91)
        cnt = 0
        for a in qs:
            cnt += 1
        self.assertEqual(cnt, 9)

        # test invalid batch size
        qs = A.objects.batch_size(-1)
        with self.assertRaises(ValueError):
            list(qs)

    def test_batch_size_cloned(self):
        class A(Document):
            s = StringField()

        # test that batch size gets cloned
        qs = A.objects.batch_size(5)
        self.assertEqual(qs._batch_size, 5)
        qs_clone = qs.clone()
        self.assertEqual(qs_clone._batch_size, 5)

    def test_update_write_concern(self):
        """Test that passing write_concern works"""
        self.Person.drop_collection()

        write_concern = {"fsync": True}
        author = self.Person.objects.create(name='Test User')
        author.save(write_concern=write_concern)

        # Ensure no regression of #1958
        author = self.Person(name='Test User2')
        author.save(write_concern=None)  # will default to {w: 1}

        result = self.Person.objects.update(
            set__name='Ross', write_concern={"w": 1})

        self.assertEqual(result, 2)
        result = self.Person.objects.update(
            set__name='Ross', write_concern={"w": 0})
        self.assertEqual(result, None)

        result = self.Person.objects.update_one(
            set__name='Test User', write_concern={"w": 1})
        self.assertEqual(result, 1)
        result = self.Person.objects.update_one(
            set__name='Test User', write_concern={"w": 0})
        self.assertEqual(result, None)

    def test_update_update_has_a_value(self):
        """Test to ensure that update is passed a value to update to"""
        self.Person.drop_collection()

        author = self.Person.objects.create(name='Test User')

        with self.assertRaises(OperationError):
            self.Person.objects(pk=author.pk).update({})

        with self.assertRaises(OperationError):
            self.Person.objects(pk=author.pk).update_one({})

    def test_update_array_position(self):
        """Ensure that updating by array position works.

        Check update() and update_one() can take syntax like:
            set__posts__1__comments__1__name="testc"
        Check that it only works for ListFields.
        """
        class Comment(EmbeddedDocument):
            name = StringField()

        class Post(EmbeddedDocument):
            comments = ListField(EmbeddedDocumentField(Comment))

        class Blog(Document):
            tags = ListField(StringField())
            posts = ListField(EmbeddedDocumentField(Post))

        Blog.drop_collection()

        comment1 = Comment(name='testa')
        comment2 = Comment(name='testb')
        post1 = Post(comments=[comment1, comment2])
        post2 = Post(comments=[comment2, comment2])
        Blog.objects.create(posts=[post1, post2])
        Blog.objects.create(posts=[post2, post1])

        # Update all of the first comments of second posts of all blogs
        Blog.objects().update(set__posts__1__comments__0__name='testc')
        testc_blogs = Blog.objects(posts__1__comments__0__name='testc')
        self.assertEqual(testc_blogs.count(), 2)

        Blog.drop_collection()
        Blog.objects.create(posts=[post1, post2])
        Blog.objects.create(posts=[post2, post1])

        # Update only the first blog returned by the query
        Blog.objects().update_one(
            set__posts__1__comments__1__name='testc')
        testc_blogs = Blog.objects(posts__1__comments__1__name='testc')
        self.assertEqual(testc_blogs.count(), 1)

        # Check that using this indexing syntax on a non-list fails
        with self.assertRaises(InvalidQueryError):
            Blog.objects().update(set__posts__1__comments__0__name__1='asdf')

        Blog.drop_collection()

    def test_update_using_positional_operator(self):
        """Ensure that the list fields can be updated using the positional
        operator."""

        class Comment(EmbeddedDocument):
            by = StringField()
            votes = IntField()

        class BlogPost(Document):
            title = StringField()
            comments = ListField(EmbeddedDocumentField(Comment))

        BlogPost.drop_collection()

        c1 = Comment(by="joe", votes=3)
        c2 = Comment(by="jane", votes=7)

        BlogPost(title="ABC", comments=[c1, c2]).save()

        BlogPost.objects(comments__by="jane").update(inc__comments__S__votes=1)

        post = BlogPost.objects.first()
        self.assertEqual(post.comments[1].by, 'jane')
        self.assertEqual(post.comments[1].votes, 8)

    def test_update_using_positional_operator_matches_first(self):

        # Currently the $ operator only applies to the first matched item in
        # the query

        class Simple(Document):
            x = ListField()

        Simple.drop_collection()
        Simple(x=[1, 2, 3, 2]).save()
        Simple.objects(x=2).update(inc__x__S=1)

        simple = Simple.objects.first()
        self.assertEqual(simple.x, [1, 3, 3, 2])
        Simple.drop_collection()

        # You can set multiples
        Simple.drop_collection()
        Simple(x=[1, 2, 3, 4]).save()
        Simple(x=[2, 3, 4, 5]).save()
        Simple(x=[3, 4, 5, 6]).save()
        Simple(x=[4, 5, 6, 7]).save()
        Simple.objects(x=3).update(set__x__S=0)

        s = Simple.objects()
        self.assertEqual(s[0].x, [1, 2, 0, 4])
        self.assertEqual(s[1].x, [2, 0, 4, 5])
        self.assertEqual(s[2].x, [0, 4, 5, 6])
        self.assertEqual(s[3].x, [4, 5, 6, 7])

        # Using "$unset" with an expression like this "array.$" will result in
        # the array item becoming None, not being removed.
        Simple.drop_collection()
        Simple(x=[1, 2, 3, 4, 3, 2, 3, 4]).save()
        Simple.objects(x=3).update(unset__x__S=1)
        simple = Simple.objects.first()
        self.assertEqual(simple.x, [1, 2, None, 4, 3, 2, 3, 4])

        # Nested updates arent supported yet..
        with self.assertRaises(OperationError):
            Simple.drop_collection()
            Simple(x=[{'test': [1, 2, 3, 4]}]).save()
            Simple.objects(x__test=2).update(set__x__S__test__S=3)
            self.assertEqual(simple.x, [1, 2, 3, 4])

    def test_update_using_positional_operator_embedded_document(self):
        """Ensure that the embedded documents can be updated using the positional
        operator."""

        class Vote(EmbeddedDocument):
            score = IntField()

        class Comment(EmbeddedDocument):
            by = StringField()
            votes = EmbeddedDocumentField(Vote)

        class BlogPost(Document):
            title = StringField()
            comments = ListField(EmbeddedDocumentField(Comment))

        BlogPost.drop_collection()

        c1 = Comment(by="joe", votes=Vote(score=3))
        c2 = Comment(by="jane", votes=Vote(score=7))

        BlogPost(title="ABC", comments=[c1, c2]).save()

        BlogPost.objects(comments__by="joe").update(
            set__comments__S__votes=Vote(score=4))

        post = BlogPost.objects.first()
        self.assertEqual(post.comments[0].by, 'joe')
        self.assertEqual(post.comments[0].votes.score, 4)

    @requires_mongodb_gte_26
    def test_update_min_max(self):
        class Scores(Document):
            high_score = IntField()
            low_score = IntField()

        scores = Scores.objects.create(high_score=800, low_score=200)

        Scores.objects(id=scores.id).update(min__low_score=150)
        self.assertEqual(Scores.objects.get(id=scores.id).low_score, 150)
        Scores.objects(id=scores.id).update(min__low_score=250)
        self.assertEqual(Scores.objects.get(id=scores.id).low_score, 150)

        Scores.objects(id=scores.id).update(max__high_score=1000)
        self.assertEqual(Scores.objects.get(id=scores.id).high_score, 1000)
        Scores.objects(id=scores.id).update(max__high_score=500)
        self.assertEqual(Scores.objects.get(id=scores.id).high_score, 1000)

    @requires_mongodb_gte_26
    def test_update_multiple(self):
        class Product(Document):
            item = StringField()
            price = FloatField()

        product = Product.objects.create(item='ABC', price=10.99)
        product = Product.objects.create(item='ABC', price=10.99)
        Product.objects(id=product.id).update(mul__price=1.25)
        self.assertEqual(Product.objects.get(id=product.id).price, 13.7375)
        unknown_product = Product.objects.create(item='Unknown')
        Product.objects(id=unknown_product.id).update(mul__price=100)
        self.assertEqual(Product.objects.get(id=unknown_product.id).price, 0)

    def test_updates_can_have_match_operators(self):

        class Comment(EmbeddedDocument):
            content = StringField()
            name = StringField(max_length=120)
            vote = IntField()

        class Post(Document):
            title = StringField(required=True)
            tags = ListField(StringField())
            comments = ListField(EmbeddedDocumentField("Comment"))

        Post.drop_collection()

        comm1 = Comment(content="very funny indeed", name="John S", vote=1)
        comm2 = Comment(content="kind of funny", name="Mark P", vote=0)

        Post(title='Fun with MongoEngine', tags=['mongodb', 'mongoengine'],
             comments=[comm1, comm2]).save()

        Post.objects().update_one(pull__comments__vote__lt=1)

        self.assertEqual(1, len(Post.objects.first().comments))

    def test_mapfield_update(self):
        """Ensure that the MapField can be updated."""
        class Member(EmbeddedDocument):
            gender = StringField()
            age = IntField()

        class Club(Document):
            members = MapField(EmbeddedDocumentField(Member))

        Club.drop_collection()

        club = Club()
        club.members['John'] = Member(gender="M", age=13)
        club.save()

        Club.objects().update(
            set__members={"John": Member(gender="F", age=14)})

        club = Club.objects().first()
        self.assertEqual(club.members['John'].gender, "F")
        self.assertEqual(club.members['John'].age, 14)

    def test_dictfield_update(self):
        """Ensure that the DictField can be updated."""
        class Club(Document):
            members = DictField()

        club = Club()
        club.members['John'] = {'gender': 'M', 'age': 13}
        club.save()

        Club.objects().update(
            set__members={"John": {'gender': 'F', 'age': 14}})

        club = Club.objects().first()
        self.assertEqual(club.members['John']['gender'], "F")
        self.assertEqual(club.members['John']['age'], 14)

    def test_update_results(self):
        self.Person.drop_collection()

        result = self.Person(name="Bob", age=25).update(
            upsert=True, full_result=True)
        self.assertIsInstance(result, UpdateResult)
        self.assertIn("upserted", result.raw_result)
        self.assertFalse(result.raw_result["updatedExisting"])

        bob = self.Person.objects.first()
        result = bob.update(set__age=30, full_result=True)
        self.assertIsInstance(result, UpdateResult)
        self.assertTrue(result.raw_result["updatedExisting"])

        self.Person(name="Bob", age=20).save()
        result = self.Person.objects(name="Bob").update(
            set__name="bobby", multi=True)
        self.assertEqual(result, 2)

    def test_update_validate(self):
        class EmDoc(EmbeddedDocument):
            str_f = StringField()

        class Doc(Document):
            str_f = StringField()
            dt_f = DateTimeField()
            cdt_f = ComplexDateTimeField()
            ed_f = EmbeddedDocumentField(EmDoc)

        self.assertRaises(ValidationError, Doc.objects().update, str_f=1, upsert=True)
        self.assertRaises(ValidationError, Doc.objects().update, dt_f="datetime", upsert=True)
        self.assertRaises(ValidationError, Doc.objects().update, ed_f__str_f=1, upsert=True)

    def test_update_related_models(self):
        class TestPerson(Document):
            name = StringField()

        class TestOrganization(Document):
            name = StringField()
            owner = ReferenceField(TestPerson)

        TestPerson.drop_collection()
        TestOrganization.drop_collection()

        p = TestPerson(name='p1')
        p.save()
        o = TestOrganization(name='o1')
        o.save()

        o.owner = p
        p.name = 'p2'

        self.assertEqual(o._get_changed_fields(), ['owner'])
        self.assertEqual(p._get_changed_fields(), ['name'])

        o.save()

        self.assertEqual(o._get_changed_fields(), [])
        self.assertEqual(p._get_changed_fields(), ['name'])  # Fails; it's empty

        # This will do NOTHING at all, even though we changed the name
        p.save()

        p.reload()

        self.assertEqual(p.name, 'p2')  # Fails; it's still `p1`

    def test_upsert(self):
        self.Person.drop_collection()

        self.Person.objects(
            pk=ObjectId(), name="Bob", age=30).update(upsert=True)

        bob = self.Person.objects.first()
        self.assertEqual("Bob", bob.name)
        self.assertEqual(30, bob.age)

    def test_upsert_one(self):
        self.Person.drop_collection()

        bob = self.Person.objects(name="Bob", age=30).upsert_one()

        self.assertEqual("Bob", bob.name)
        self.assertEqual(30, bob.age)

        bob.name = "Bobby"
        bob.save()

        bobby = self.Person.objects(name="Bobby", age=30).upsert_one()

        self.assertEqual("Bobby", bobby.name)
        self.assertEqual(30, bobby.age)
        self.assertEqual(bob.id, bobby.id)

    def test_set_on_insert(self):
        self.Person.drop_collection()

        self.Person.objects(pk=ObjectId()).update(
            set__name='Bob', set_on_insert__age=30, upsert=True)

        bob = self.Person.objects.first()
        self.assertEqual("Bob", bob.name)
        self.assertEqual(30, bob.age)

    def test_save_and_only_on_fields_with_default(self):
        class Embed(EmbeddedDocument):
            field = IntField()

        class B(Document):
            meta = {'collection': 'b'}

            field = IntField(default=1)
            embed = EmbeddedDocumentField(Embed, default=Embed)
            embed_no_default = EmbeddedDocumentField(Embed)

        # Creating {field : 2, embed : {field: 2}, embed_no_default: {field: 2}}
        val = 2
        embed = Embed()
        embed.field = val
        record = B()
        record.field = val
        record.embed = embed
        record.embed_no_default = embed
        record.save()

        # Checking it was saved correctly
        record.reload()
        self.assertEqual(record.field, 2)
        self.assertEqual(record.embed_no_default.field, 2)
        self.assertEqual(record.embed.field, 2)

        # Request only the _id field and save
        clone = B.objects().only('id').first()
        clone.save()

        # Reload the record and see that the embed data is not lost
        record.reload()
        self.assertEqual(record.field, 2)
        self.assertEqual(record.embed_no_default.field, 2)
        self.assertEqual(record.embed.field, 2)

    def test_bulk_insert(self):
        """Ensure that bulk insert works"""
        MONGO_VER = self.mongodb_version

        class Comment(EmbeddedDocument):
            name = StringField()

        class Post(EmbeddedDocument):
            comments = ListField(EmbeddedDocumentField(Comment))

        class Blog(Document):
            title = StringField(unique=True)
            tags = ListField(StringField())
            posts = ListField(EmbeddedDocumentField(Post))

        Blog.drop_collection()

        # get MongoDB version info
        connection = get_connection()
        info = connection.test.command('buildInfo')

        # Recreates the collection
        self.assertEqual(0, Blog.objects.count())

        comment1 = Comment(name='testa')
        comment2 = Comment(name='testb')
        post1 = Post(comments=[comment1, comment2])
        post2 = Post(comments=[comment2, comment2])

        # Check bulk insert using load_bulk=False
        blogs = [Blog(title="%s" % i, posts=[post1, post2])
                 for i in range(99)]
        with query_counter() as q:
            self.assertEqual(q, 0)
            Blog.objects.insert(blogs, load_bulk=False)

            if MONGO_VER >= MONGODB_32:
                self.assertEqual(q, 1)      # 1 entry containing the list of inserts
            else:
                self.assertEqual(q, len(blogs))     # 1 entry per doc inserted

        self.assertEqual(Blog.objects.count(), len(blogs))

        Blog.drop_collection()
        Blog.ensure_indexes()

        # Check bulk insert using load_bulk=True
        blogs = [Blog(title="%s" % i, posts=[post1, post2])
                 for i in range(99)]
        with query_counter() as q:
            self.assertEqual(q, 0)
            Blog.objects.insert(blogs)

            if MONGO_VER >= MONGODB_32:
                self.assertEqual(q, 2)              # 1 for insert 1 for fetch
            else:
                self.assertEqual(q, len(blogs)+1)       # + 1 to fetch all docs

        Blog.drop_collection()

        comment1 = Comment(name='testa')
        comment2 = Comment(name='testb')
        post1 = Post(comments=[comment1, comment2])
        post2 = Post(comments=[comment2, comment2])
        blog1 = Blog(title="code", posts=[post1, post2])
        blog2 = Blog(title="mongodb", posts=[post2, post1])
        blog1, blog2 = Blog.objects.insert([blog1, blog2])
        self.assertEqual(blog1.title, "code")
        self.assertEqual(blog2.title, "mongodb")

        self.assertEqual(Blog.objects.count(), 2)

        # test inserting an existing document (shouldn't be allowed)
        with self.assertRaises(OperationError) as cm:
            blog = Blog.objects.first()
            Blog.objects.insert(blog)
        self.assertEqual(str(cm.exception), 'Some documents have ObjectIds use doc.update() instead')

        # test inserting a query set
        with self.assertRaises(OperationError) as cm:
            blogs_qs = Blog.objects
            Blog.objects.insert(blogs_qs)
        self.assertEqual(str(cm.exception), 'Some documents have ObjectIds use doc.update() instead')

        # insert 1 new doc
        new_post = Blog(title="code123", id=ObjectId())
        Blog.objects.insert(new_post)

        Blog.drop_collection()

        blog1 = Blog(title="code", posts=[post1, post2])
        blog1 = Blog.objects.insert(blog1)
        self.assertEqual(blog1.title, "code")
        self.assertEqual(Blog.objects.count(), 1)

        Blog.drop_collection()
        blog1 = Blog(title="code", posts=[post1, post2])
        obj_id = Blog.objects.insert(blog1, load_bulk=False)
        self.assertIsInstance(obj_id, ObjectId)

        Blog.drop_collection()
        post3 = Post(comments=[comment1, comment1])
        blog1 = Blog(title="foo", posts=[post1, post2])
        blog2 = Blog(title="bar", posts=[post2, post3])
        Blog.objects.insert([blog1, blog2])

        with self.assertRaises(NotUniqueError):
            Blog.objects.insert(Blog(title=blog2.title))

        self.assertEqual(Blog.objects.count(), 2)

    def test_bulk_insert_different_class_fails(self):
        class Blog(Document):
            pass

        class Author(Document):
            pass

        # try inserting a different document class
        with self.assertRaises(OperationError):
            Blog.objects.insert(Author())

    def test_bulk_insert_with_wrong_type(self):
        class Blog(Document):
            name = StringField()

        Blog.drop_collection()
        Blog(name='test').save()

        with self.assertRaises(OperationError):
            Blog.objects.insert("HELLO WORLD")

        with self.assertRaises(OperationError):
            Blog.objects.insert({'name': 'garbage'})

    def test_bulk_insert_update_input_document_ids(self):
        class Comment(Document):
            idx = IntField()

        Comment.drop_collection()

        # Test with bulk
        comments = [Comment(idx=idx) for idx in range(20)]
        for com in comments:
            self.assertIsNone(com.id)

        returned_comments = Comment.objects.insert(comments, load_bulk=True)

        for com in comments:
            self.assertIsInstance(com.id, ObjectId)

        input_mapping = {com.id: com.idx for com in comments}
        saved_mapping = {com.id: com.idx for com in returned_comments}
        self.assertEqual(input_mapping, saved_mapping)

        Comment.drop_collection()

        # Test with just one
        comment = Comment(idx=0)
        inserted_comment_id = Comment.objects.insert(comment, load_bulk=False)
        self.assertEqual(comment.id, inserted_comment_id)

    def test_bulk_insert_accepts_doc_with_ids(self):
        class Comment(Document):
            id = IntField(primary_key=True)

        Comment.drop_collection()

        com1 = Comment(id=0)
        com2 = Comment(id=1)
        Comment.objects.insert([com1, com2])

    def test_insert_raise_if_duplicate_in_constraint(self):
        class Comment(Document):
            id = IntField(primary_key=True)

        Comment.drop_collection()

        com1 = Comment(id=0)

        Comment.objects.insert(com1)

        with self.assertRaises(NotUniqueError):
            Comment.objects.insert(com1)

    def test_get_changed_fields_query_count(self):
        """Make sure we don't perform unnecessary db operations when
        none of document's fields were updated.
        """
        class Person(Document):
            name = StringField()
            owns = ListField(ReferenceField('Organization'))
            projects = ListField(ReferenceField('Project'))

        class Organization(Document):
            name = StringField()
            owner = ReferenceField(Person)
            employees = ListField(ReferenceField(Person))

        class Project(Document):
            name = StringField()

        Person.drop_collection()
        Organization.drop_collection()
        Project.drop_collection()

        r1 = Project(name="r1").save()
        r2 = Project(name="r2").save()
        r3 = Project(name="r3").save()
        p1 = Person(name="p1", projects=[r1, r2]).save()
        p2 = Person(name="p2", projects=[r2, r3]).save()
        o1 = Organization(name="o1", employees=[p1]).save()

        with query_counter() as q:
            self.assertEqual(q, 0)

            # Fetching a document should result in a query.
            org = Organization.objects.get(id=o1.id)
            self.assertEqual(q, 1)

            # Checking changed fields of a newly fetched document should not
            # result in a query.
            org._get_changed_fields()
            self.assertEqual(q, 1)

        # Saving a doc without changing any of its fields should not result
        # in a query (with or without cascade=False).
        org = Organization.objects.get(id=o1.id)
        with query_counter() as q:
            org.save()
            self.assertEqual(q, 0)

        org = Organization.objects.get(id=o1.id)
        with query_counter() as q:
            org.save(cascade=False)
            self.assertEqual(q, 0)

        # Saving a doc after you append a reference to it should result in
        # two db operations (a query for the reference and an update).
        # TODO dereferencing of p2 shouldn't be necessary.
        org = Organization.objects.get(id=o1.id)
        with query_counter() as q:
            org.employees.append(p2)  # dereferences p2
            org.save()  # saves the org
            self.assertEqual(q, 2)

    def test_repeated_iteration(self):
        """Ensure that QuerySet rewinds itself one iteration finishes.
        """
        self.Person(name='Person 1').save()
        self.Person(name='Person 2').save()

        queryset = self.Person.objects
        people1 = [person for person in queryset]
        people2 = [person for person in queryset]

        # Check that it still works even if iteration is interrupted.
        for person in queryset:
            break
        people3 = [person for person in queryset]

        self.assertEqual(people1, people2)
        self.assertEqual(people1, people3)

    def test_repr(self):
        """Test repr behavior isnt destructive"""

        class Doc(Document):
            number = IntField()

            def __repr__(self):
                return "<Doc: %s>" % self.number

        Doc.drop_collection()

        for i in range(1000):
            Doc(number=i).save()

        docs = Doc.objects.order_by('number')

        self.assertEqual(docs.count(), 1000)

        docs_string = "%s" % docs
        self.assertIn("Doc: 0", docs_string)

        self.assertEqual(docs.count(), 1000)
        self.assertIn('(remaining elements truncated)', "%s" % docs)

        # Limit and skip
        docs = docs[1:4]
        self.assertEqual('[<Doc: 1>, <Doc: 2>, <Doc: 3>]', "%s" % docs)

        self.assertEqual(docs.count(with_limit_and_skip=True), 3)
        for doc in docs:
            self.assertEqual('.. queryset mid-iteration ..', repr(docs))

    def test_regex_query_shortcuts(self):
        """Ensure that contains, startswith, endswith, etc work.
        """
        person = self.Person(name='Guido van Rossum')
        person.save()

        # Test contains
        obj = self.Person.objects(name__contains='van').first()
        self.assertEqual(obj, person)
        obj = self.Person.objects(name__contains='Van').first()
        self.assertEqual(obj, None)

        # Test icontains
        obj = self.Person.objects(name__icontains='Van').first()
        self.assertEqual(obj, person)

        # Test startswith
        obj = self.Person.objects(name__startswith='Guido').first()
        self.assertEqual(obj, person)
        obj = self.Person.objects(name__startswith='guido').first()
        self.assertEqual(obj, None)

        # Test istartswith
        obj = self.Person.objects(name__istartswith='guido').first()
        self.assertEqual(obj, person)

        # Test endswith
        obj = self.Person.objects(name__endswith='Rossum').first()
        self.assertEqual(obj, person)
        obj = self.Person.objects(name__endswith='rossuM').first()
        self.assertEqual(obj, None)

        # Test iendswith
        obj = self.Person.objects(name__iendswith='rossuM').first()
        self.assertEqual(obj, person)

        # Test exact
        obj = self.Person.objects(name__exact='Guido van Rossum').first()
        self.assertEqual(obj, person)
        obj = self.Person.objects(name__exact='Guido van rossum').first()
        self.assertEqual(obj, None)
        obj = self.Person.objects(name__exact='Guido van Rossu').first()
        self.assertEqual(obj, None)

        # Test iexact
        obj = self.Person.objects(name__iexact='gUIDO VAN rOSSUM').first()
        self.assertEqual(obj, person)
        obj = self.Person.objects(name__iexact='gUIDO VAN rOSSU').first()
        self.assertEqual(obj, None)

        # Test unsafe expressions
        person = self.Person(name='Guido van Rossum [.\'Geek\']')
        person.save()

        obj = self.Person.objects(name__icontains='[.\'Geek').first()
        self.assertEqual(obj, person)

    def test_not(self):
        """Ensure that the __not operator works as expected.
        """
        alice = self.Person(name='Alice', age=25)
        alice.save()

        obj = self.Person.objects(name__iexact='alice').first()
        self.assertEqual(obj, alice)

        obj = self.Person.objects(name__not__iexact='alice').first()
        self.assertEqual(obj, None)

    def test_filter_chaining(self):
        """Ensure filters can be chained together.
        """
        class Blog(Document):
            id = StringField(primary_key=True)

        class BlogPost(Document):
            blog = ReferenceField(Blog)
            title = StringField()
            is_published = BooleanField()
            published_date = DateTimeField()

            @queryset_manager
            def published(doc_cls, queryset):
                return queryset(is_published=True)

        Blog.drop_collection()
        BlogPost.drop_collection()

        blog_1 = Blog(id="1")
        blog_2 = Blog(id="2")
        blog_3 = Blog(id="3")

        blog_1.save()
        blog_2.save()
        blog_3.save()

        BlogPost.objects.create(
            blog=blog_1,
            title="Blog Post #1",
            is_published=True,
            published_date=datetime.datetime(2010, 1, 5, 0, 0, 0)
        )
        BlogPost.objects.create(
            blog=blog_2,
            title="Blog Post #2",
            is_published=True,
            published_date=datetime.datetime(2010, 1, 6, 0, 0, 0)
        )
        BlogPost.objects.create(
            blog=blog_3,
            title="Blog Post #3",
            is_published=True,
            published_date=datetime.datetime(2010, 1, 7, 0, 0, 0)
        )

        # find all published blog posts before 2010-01-07
        published_posts = BlogPost.published()
        published_posts = published_posts.filter(
            published_date__lt=datetime.datetime(2010, 1, 7, 0, 0, 0))
        self.assertEqual(published_posts.count(), 2)

        blog_posts = BlogPost.objects
        blog_posts = blog_posts.filter(blog__in=[blog_1, blog_2])
        blog_posts = blog_posts.filter(blog=blog_3)
        self.assertEqual(blog_posts.count(), 0)

        BlogPost.drop_collection()
        Blog.drop_collection()

    def test_filter_chaining_with_regex(self):
        person = self.Person(name='Guido van Rossum')
        person.save()

        people = self.Person.objects
        people = people.filter(name__startswith='Gui').filter(name__not__endswith='tum')
        self.assertEqual(people.count(), 1)

    def assertSequence(self, qs, expected):
        qs = list(qs)
        expected = list(expected)
        self.assertEqual(len(qs), len(expected))
        for i in range(len(qs)):
            self.assertEqual(qs[i], expected[i])

    def test_ordering(self):
        """Ensure default ordering is applied and can be overridden.
        """
        class BlogPost(Document):
            title = StringField()
            published_date = DateTimeField()

            meta = {
                'ordering': ['-published_date']
            }

        BlogPost.drop_collection()

        blog_post_1 = BlogPost.objects.create(
            title="Blog Post #1",
            published_date=datetime.datetime(2010, 1, 5, 0, 0, 0)
        )
        blog_post_2 = BlogPost.objects.create(
            title="Blog Post #2",
            published_date=datetime.datetime(2010, 1, 6, 0, 0, 0)
        )
        blog_post_3 = BlogPost.objects.create(
            title="Blog Post #3",
            published_date=datetime.datetime(2010, 1, 7, 0, 0, 0)
        )

        # get the "first" BlogPost using default ordering
        # from BlogPost.meta.ordering
        expected = [blog_post_3, blog_post_2, blog_post_1]
        self.assertSequence(BlogPost.objects.all(), expected)

        # override default ordering, order BlogPosts by "published_date"
        qs = BlogPost.objects.order_by("+published_date")
        expected = [blog_post_1, blog_post_2, blog_post_3]
        self.assertSequence(qs, expected)

    def test_clear_ordering(self):
        """Ensure that the default ordering can be cleared by calling
        order_by() w/o any arguments.
        """
        ORDER_BY_KEY, CMD_QUERY_KEY = get_key_compat(self.mongodb_version)

        class BlogPost(Document):
            title = StringField()
            published_date = DateTimeField()

            meta = {
                'ordering': ['-published_date']
            }

        BlogPost.drop_collection()

        # default ordering should be used by default
        with db_ops_tracker() as q:
            BlogPost.objects.filter(title='whatever').first()
            self.assertEqual(len(q.get_ops()), 1)
            self.assertEqual(
                q.get_ops()[0][CMD_QUERY_KEY][ORDER_BY_KEY],
                {'published_date': -1}
            )

        # calling order_by() should clear the default ordering
        with db_ops_tracker() as q:
            BlogPost.objects.filter(title='whatever').order_by().first()
            self.assertEqual(len(q.get_ops()), 1)
            self.assertNotIn(ORDER_BY_KEY, q.get_ops()[0][CMD_QUERY_KEY])

        # calling an explicit order_by should use a specified sort
        with db_ops_tracker() as q:
            BlogPost.objects.filter(title='whatever').order_by('published_date').first()
            self.assertEqual(len(q.get_ops()), 1)
            self.assertEqual(
                q.get_ops()[0][CMD_QUERY_KEY][ORDER_BY_KEY],
                {'published_date': 1}
            )

        # calling order_by() after an explicit sort should clear it
        with db_ops_tracker() as q:
            qs = BlogPost.objects.filter(title='whatever').order_by('published_date')
            qs.order_by().first()
            self.assertEqual(len(q.get_ops()), 1)
            self.assertNotIn(ORDER_BY_KEY, q.get_ops()[0][CMD_QUERY_KEY])

    def test_no_ordering_for_get(self):
        """ Ensure that Doc.objects.get doesn't use any ordering.
        """
        ORDER_BY_KEY, CMD_QUERY_KEY = get_key_compat(self.mongodb_version)

        class BlogPost(Document):
            title = StringField()
            published_date = DateTimeField()

            meta = {
                'ordering': ['-published_date']
            }

        BlogPost.objects.create(
            title='whatever', published_date=datetime.datetime.utcnow())

        with db_ops_tracker() as q:
            BlogPost.objects.get(title='whatever')
            self.assertEqual(len(q.get_ops()), 1)
            self.assertNotIn(ORDER_BY_KEY, q.get_ops()[0][CMD_QUERY_KEY])

        # Ordering should be ignored for .get even if we set it explicitly
        with db_ops_tracker() as q:
            BlogPost.objects.order_by('-title').get(title='whatever')
            self.assertEqual(len(q.get_ops()), 1)
            self.assertNotIn(ORDER_BY_KEY, q.get_ops()[0][CMD_QUERY_KEY])

    def test_find_embedded(self):
        """Ensure that an embedded document is properly returned from
        different manners of querying.
        """
        class User(EmbeddedDocument):
            name = StringField()

        class BlogPost(Document):
            content = StringField()
            author = EmbeddedDocumentField(User)

        BlogPost.drop_collection()

        user = User(name='Test User')
        BlogPost.objects.create(
            author=user,
            content='Had a good coffee today...'
        )

        result = BlogPost.objects.first()
        self.assertIsInstance(result.author, User)
        self.assertEqual(result.author.name, 'Test User')

        result = BlogPost.objects.get(author__name=user.name)
        self.assertIsInstance(result.author, User)
        self.assertEqual(result.author.name, 'Test User')

        result = BlogPost.objects.get(author={'name': user.name})
        self.assertIsInstance(result.author, User)
        self.assertEqual(result.author.name, 'Test User')

        # Fails, since the string is not a type that is able to represent the
        # author's document structure (should be dict)
        with self.assertRaises(InvalidQueryError):
            BlogPost.objects.get(author=user.name)

    def test_find_empty_embedded(self):
        """Ensure that you can save and find an empty embedded document."""
        class User(EmbeddedDocument):
            name = StringField()

        class BlogPost(Document):
            content = StringField()
            author = EmbeddedDocumentField(User)

        BlogPost.drop_collection()

        BlogPost.objects.create(content='Anonymous post...')

        result = BlogPost.objects.get(author=None)
        self.assertEqual(result.author, None)

    def test_find_dict_item(self):
        """Ensure that DictField items may be found.
        """
        class BlogPost(Document):
            info = DictField()

        BlogPost.drop_collection()

        post = BlogPost(info={'title': 'test'})
        post.save()

        post_obj = BlogPost.objects(info__title='test').first()
        self.assertEqual(post_obj.id, post.id)

        BlogPost.drop_collection()

    def test_exec_js_query(self):
        """Ensure that queries are properly formed for use in exec_js.
        """
        class BlogPost(Document):
            hits = IntField()
            published = BooleanField()

        BlogPost.drop_collection()

        post1 = BlogPost(hits=1, published=False)
        post1.save()

        post2 = BlogPost(hits=1, published=True)
        post2.save()

        post3 = BlogPost(hits=1, published=True)
        post3.save()

        js_func = """
            function(hitsField) {
                var count = 0;
                db[collection].find(query).forEach(function(doc) {
                    count += doc[hitsField];
                });
                return count;
            }
        """

        # Ensure that normal queries work
        c = BlogPost.objects(published=True).exec_js(js_func, 'hits')
        self.assertEqual(c, 2)

        c = BlogPost.objects(published=False).exec_js(js_func, 'hits')
        self.assertEqual(c, 1)

        BlogPost.drop_collection()

    def test_exec_js_field_sub(self):
        """Ensure that field substitutions occur properly in exec_js functions.
        """
        class Comment(EmbeddedDocument):
            content = StringField(db_field='body')

        class BlogPost(Document):
            name = StringField(db_field='doc-name')
            comments = ListField(EmbeddedDocumentField(Comment),
                                 db_field='cmnts')

        BlogPost.drop_collection()

        comments1 = [Comment(content='cool'), Comment(content='yay')]
        post1 = BlogPost(name='post1', comments=comments1)
        post1.save()

        comments2 = [Comment(content='nice stuff')]
        post2 = BlogPost(name='post2', comments=comments2)
        post2.save()

        code = """
        function getComments() {
            var comments = [];
            db[collection].find(query).forEach(function(doc) {
                var docComments = doc[~comments];
                for (var i = 0; i < docComments.length; i++) {
                    comments.push({
                        'document': doc[~name],
                        'comment': doc[~comments][i][~comments.content]
                    });
                }
            });
            return comments;
        }
        """

        sub_code = BlogPost.objects._sub_js_fields(code)
        code_chunks = ['doc["cmnts"];', 'doc["doc-name"],',
                       'doc["cmnts"][i]["body"]']
        for chunk in code_chunks:
            self.assertIn(chunk, sub_code)

        results = BlogPost.objects.exec_js(code)
        expected_results = [
            {u'comment': u'cool', u'document': u'post1'},
            {u'comment': u'yay', u'document': u'post1'},
            {u'comment': u'nice stuff', u'document': u'post2'},
        ]
        self.assertEqual(results, expected_results)

        # Test template style
        code = "{{~comments.content}}"
        sub_code = BlogPost.objects._sub_js_fields(code)
        self.assertEqual("cmnts.body", sub_code)

        BlogPost.drop_collection()

    def test_delete(self):
        """Ensure that documents are properly deleted from the database.
        """
        self.Person(name="User A", age=20).save()
        self.Person(name="User B", age=30).save()
        self.Person(name="User C", age=40).save()

        self.assertEqual(self.Person.objects.count(), 3)

        self.Person.objects(age__lt=30).delete()
        self.assertEqual(self.Person.objects.count(), 2)

        self.Person.objects.delete()
        self.assertEqual(self.Person.objects.count(), 0)

    def test_reverse_delete_rule_cascade(self):
        """Ensure cascading deletion of referring documents from the database.
        """
        class BlogPost(Document):
            content = StringField()
            author = ReferenceField(self.Person, reverse_delete_rule=CASCADE)
        BlogPost.drop_collection()

        me = self.Person(name='Test User')
        me.save()
        someoneelse = self.Person(name='Some-one Else')
        someoneelse.save()

        BlogPost(content='Watching TV', author=me).save()
        BlogPost(content='Chilling out', author=me).save()
        BlogPost(content='Pro Testing', author=someoneelse).save()

        self.assertEqual(3, BlogPost.objects.count())
        self.Person.objects(name='Test User').delete()
        self.assertEqual(1, BlogPost.objects.count())

    def test_reverse_delete_rule_cascade_on_abstract_document(self):
        """Ensure cascading deletion of referring documents from the database
        does not fail on abstract document.
        """
        class AbstractBlogPost(Document):
            meta = {'abstract': True}
            author = ReferenceField(self.Person, reverse_delete_rule=CASCADE)

        class BlogPost(AbstractBlogPost):
            content = StringField()
        BlogPost.drop_collection()

        me = self.Person(name='Test User')
        me.save()
        someoneelse = self.Person(name='Some-one Else')
        someoneelse.save()

        BlogPost(content='Watching TV', author=me).save()
        BlogPost(content='Chilling out', author=me).save()
        BlogPost(content='Pro Testing', author=someoneelse).save()

        self.assertEqual(3, BlogPost.objects.count())
        self.Person.objects(name='Test User').delete()
        self.assertEqual(1, BlogPost.objects.count())

    def test_reverse_delete_rule_cascade_cycle(self):
        """Ensure reference cascading doesn't loop if reference graph isn't
        a tree
        """
        class Dummy(Document):
            reference = ReferenceField('self', reverse_delete_rule=CASCADE)

        base = Dummy().save()
        other = Dummy(reference=base).save()
        base.reference = other
        base.save()

        base.delete()

        self.assertRaises(DoesNotExist, base.reload)
        self.assertRaises(DoesNotExist, other.reload)

    def test_reverse_delete_rule_cascade_complex_cycle(self):
        """Ensure reference cascading doesn't loop if reference graph isn't
        a tree
        """
        class Category(Document):
            name = StringField()

        class Dummy(Document):
            reference = ReferenceField('self', reverse_delete_rule=CASCADE)
            cat = ReferenceField(Category, reverse_delete_rule=CASCADE)

        cat = Category(name='cat').save()
        base = Dummy(cat=cat).save()
        other = Dummy(reference=base).save()
        other2 = Dummy(reference=other).save()
        base.reference = other
        base.save()

        cat.delete()

        self.assertRaises(DoesNotExist, base.reload)
        self.assertRaises(DoesNotExist, other.reload)
        self.assertRaises(DoesNotExist, other2.reload)

    def test_reverse_delete_rule_cascade_self_referencing(self):
        """Ensure self-referencing CASCADE deletes do not result in infinite
        loop
        """
        class Category(Document):
            name = StringField()
            parent = ReferenceField('self', reverse_delete_rule=CASCADE)

        Category.drop_collection()

        num_children = 3
        base = Category(name='Root')
        base.save()

        # Create a simple parent-child tree
        for i in range(num_children):
            child_name = 'Child-%i' % i
            child = Category(name=child_name, parent=base)
            child.save()

            for i in range(num_children):
                child_child_name = 'Child-Child-%i' % i
                child_child = Category(name=child_child_name, parent=child)
                child_child.save()

        tree_size = 1 + num_children + (num_children * num_children)
        self.assertEqual(tree_size, Category.objects.count())
        self.assertEqual(num_children, Category.objects(parent=base).count())

        # The delete should effectively wipe out the Category collection
        # without resulting in infinite parent-child cascade recursion
        base.delete()
        self.assertEqual(0, Category.objects.count())

    def test_reverse_delete_rule_nullify(self):
        """Ensure nullification of references to deleted documents.
        """
        class Category(Document):
            name = StringField()

        class BlogPost(Document):
            content = StringField()
            category = ReferenceField(Category, reverse_delete_rule=NULLIFY)

        BlogPost.drop_collection()
        Category.drop_collection()

        lameness = Category(name='Lameness')
        lameness.save()

        post = BlogPost(content='Watching TV', category=lameness)
        post.save()

        self.assertEqual(1, BlogPost.objects.count())
        self.assertEqual('Lameness', BlogPost.objects.first().category.name)
        Category.objects.delete()
        self.assertEqual(1, BlogPost.objects.count())
        self.assertEqual(None, BlogPost.objects.first().category)

    def test_reverse_delete_rule_nullify_on_abstract_document(self):
        """Ensure nullification of references to deleted documents when
        reference is on an abstract document.
        """
        class AbstractBlogPost(Document):
            meta = {'abstract': True}
            author = ReferenceField(self.Person, reverse_delete_rule=NULLIFY)

        class BlogPost(AbstractBlogPost):
            content = StringField()
        BlogPost.drop_collection()

        me = self.Person(name='Test User')
        me.save()
        someoneelse = self.Person(name='Some-one Else')
        someoneelse.save()

        BlogPost(content='Watching TV', author=me).save()

        self.assertEqual(1, BlogPost.objects.count())
        self.assertEqual(me, BlogPost.objects.first().author)
        self.Person.objects(name='Test User').delete()
        self.assertEqual(1, BlogPost.objects.count())
        self.assertEqual(None, BlogPost.objects.first().author)

    def test_reverse_delete_rule_deny(self):
        """Ensure deletion gets denied on documents that still have references
        to them.
        """
        class BlogPost(Document):
            content = StringField()
            author = ReferenceField(self.Person, reverse_delete_rule=DENY)

        BlogPost.drop_collection()
        self.Person.drop_collection()

        me = self.Person(name='Test User')
        me.save()

        post = BlogPost(content='Watching TV', author=me)
        post.save()

        self.assertRaises(OperationError, self.Person.objects.delete)

    def test_reverse_delete_rule_deny_on_abstract_document(self):
        """Ensure deletion gets denied on documents that still have references
        to them, when reference is on an abstract document.
        """
        class AbstractBlogPost(Document):
            meta = {'abstract': True}
            author = ReferenceField(self.Person, reverse_delete_rule=DENY)

        class BlogPost(AbstractBlogPost):
            content = StringField()
        BlogPost.drop_collection()

        me = self.Person(name='Test User')
        me.save()

        BlogPost(content='Watching TV', author=me).save()

        self.assertEqual(1, BlogPost.objects.count())
        self.assertRaises(OperationError, self.Person.objects.delete)

    def test_reverse_delete_rule_pull(self):
        """Ensure pulling of references to deleted documents.
        """
        class BlogPost(Document):
            content = StringField()
            authors = ListField(ReferenceField(self.Person,
                                               reverse_delete_rule=PULL))

        BlogPost.drop_collection()
        self.Person.drop_collection()

        me = self.Person(name='Test User')
        me.save()

        someoneelse = self.Person(name='Some-one Else')
        someoneelse.save()

        post = BlogPost(content='Watching TV', authors=[me, someoneelse])
        post.save()

        another = BlogPost(content='Chilling Out', authors=[someoneelse])
        another.save()

        someoneelse.delete()
        post.reload()
        another.reload()

        self.assertEqual(post.authors, [me])
        self.assertEqual(another.authors, [])

    def test_reverse_delete_rule_pull_on_abstract_documents(self):
        """Ensure pulling of references to deleted documents when reference
        is defined on an abstract document..
        """
        class AbstractBlogPost(Document):
            meta = {'abstract': True}
            authors = ListField(ReferenceField(self.Person,
                                               reverse_delete_rule=PULL))

        class BlogPost(AbstractBlogPost):
            content = StringField()

        BlogPost.drop_collection()
        self.Person.drop_collection()

        me = self.Person(name='Test User')
        me.save()

        someoneelse = self.Person(name='Some-one Else')
        someoneelse.save()

        post = BlogPost(content='Watching TV', authors=[me, someoneelse])
        post.save()

        another = BlogPost(content='Chilling Out', authors=[someoneelse])
        another.save()

        someoneelse.delete()
        post.reload()
        another.reload()

        self.assertEqual(post.authors, [me])
        self.assertEqual(another.authors, [])

    def test_delete_with_limits(self):

        class Log(Document):
            pass

        Log.drop_collection()

        for i in range(10):
            Log().save()

        Log.objects()[3:5].delete()
        self.assertEqual(8, Log.objects.count())

    def test_delete_with_limit_handles_delete_rules(self):
        """Ensure cascading deletion of referring documents from the database.
        """
        class BlogPost(Document):
            content = StringField()
            author = ReferenceField(self.Person, reverse_delete_rule=CASCADE)
        BlogPost.drop_collection()

        me = self.Person(name='Test User')
        me.save()
        someoneelse = self.Person(name='Some-one Else')
        someoneelse.save()

        BlogPost(content='Watching TV', author=me).save()
        BlogPost(content='Chilling out', author=me).save()
        BlogPost(content='Pro Testing', author=someoneelse).save()

        self.assertEqual(3, BlogPost.objects.count())
        self.Person.objects()[:1].delete()
        self.assertEqual(1, BlogPost.objects.count())

    def test_limit_with_write_concern_0(self):

        p1 = self.Person(name="User Z", age=20).save()
        del_result = p1.delete(w=0)
        self.assertEqual(None, del_result)

    def test_reference_field_find(self):
        """Ensure cascading deletion of referring documents from the database.
        """
        class BlogPost(Document):
            content = StringField()
            author = ReferenceField(self.Person)

        BlogPost.drop_collection()
        self.Person.drop_collection()

        me = self.Person(name='Test User').save()
        BlogPost(content="test 123", author=me).save()

        self.assertEqual(1, BlogPost.objects(author=me).count())
        self.assertEqual(1, BlogPost.objects(author=me.pk).count())
        self.assertEqual(1, BlogPost.objects(author="%s" % me.pk).count())

        self.assertEqual(1, BlogPost.objects(author__in=[me]).count())
        self.assertEqual(1, BlogPost.objects(author__in=[me.pk]).count())
        self.assertEqual(
            1, BlogPost.objects(author__in=["%s" % me.pk]).count())

    def test_reference_field_find_dbref(self):
        """Ensure cascading deletion of referring documents from the database.
        """
        class BlogPost(Document):
            content = StringField()
            author = ReferenceField(self.Person, dbref=True)

        BlogPost.drop_collection()
        self.Person.drop_collection()

        me = self.Person(name='Test User').save()
        BlogPost(content="test 123", author=me).save()

        self.assertEqual(1, BlogPost.objects(author=me).count())
        self.assertEqual(1, BlogPost.objects(author=me.pk).count())
        self.assertEqual(1, BlogPost.objects(author="%s" % me.pk).count())

        self.assertEqual(1, BlogPost.objects(author__in=[me]).count())
        self.assertEqual(1, BlogPost.objects(author__in=[me.pk]).count())
        self.assertEqual(
            1, BlogPost.objects(author__in=["%s" % me.pk]).count())

    def test_update_intfield_operator(self):
        class BlogPost(Document):
            hits = IntField()

        BlogPost.drop_collection()

        post = BlogPost(hits=5)
        post.save()

        BlogPost.objects.update_one(set__hits=10)
        post.reload()
        self.assertEqual(post.hits, 10)

        BlogPost.objects.update_one(inc__hits=1)
        post.reload()
        self.assertEqual(post.hits, 11)

        BlogPost.objects.update_one(dec__hits=1)
        post.reload()
        self.assertEqual(post.hits, 10)

        # Negative dec operator is equal to a positive inc operator
        BlogPost.objects.update_one(dec__hits=-1)
        post.reload()
        self.assertEqual(post.hits, 11)

    def test_update_decimalfield_operator(self):
        class BlogPost(Document):
            review = DecimalField()

        BlogPost.drop_collection()

        post = BlogPost(review=3.5)
        post.save()

        BlogPost.objects.update_one(inc__review=0.1)             # test with floats
        post.reload()
        self.assertEqual(float(post.review), 3.6)

        BlogPost.objects.update_one(dec__review=0.1)
        post.reload()
        self.assertEqual(float(post.review), 3.5)

        BlogPost.objects.update_one(inc__review=Decimal(0.12))   # test with Decimal
        post.reload()
        self.assertEqual(float(post.review), 3.62)

        BlogPost.objects.update_one(dec__review=Decimal(0.12))
        post.reload()
        self.assertEqual(float(post.review), 3.5)

    def test_update_decimalfield_operator_not_working_with_force_string(self):
        class BlogPost(Document):
            review = DecimalField(force_string=True)

        BlogPost.drop_collection()

        post = BlogPost(review=3.5)
        post.save()

        with self.assertRaises(OperationError):
            BlogPost.objects.update_one(inc__review=0.1)             # test with floats

    def test_update_listfield_operator(self):
        """Ensure that atomic updates work properly.
        """
        class BlogPost(Document):
            tags = ListField(StringField())

        BlogPost.drop_collection()

        post = BlogPost(tags=['test'])
        post.save()

        # ListField operator
        BlogPost.objects.update(push__tags='mongo')
        post.reload()
        self.assertIn('mongo', post.tags)

        BlogPost.objects.update_one(push_all__tags=['db', 'nosql'])
        post.reload()
        self.assertIn('db', post.tags)
        self.assertIn('nosql', post.tags)

        tags = post.tags[:-1]
        BlogPost.objects.update(pop__tags=1)
        post.reload()
        self.assertEqual(post.tags, tags)

        BlogPost.objects.update_one(add_to_set__tags='unique')
        BlogPost.objects.update_one(add_to_set__tags='unique')
        post.reload()
        self.assertEqual(post.tags.count('unique'), 1)

        BlogPost.drop_collection()

    def test_update_unset(self):
        class BlogPost(Document):
            title = StringField()

        BlogPost.drop_collection()

        post = BlogPost(title='garbage').save()

        self.assertNotEqual(post.title, None)
        BlogPost.objects.update_one(unset__title=1)
        post.reload()
        self.assertEqual(post.title, None)
        pymongo_doc = BlogPost.objects.as_pymongo().first()
        self.assertNotIn('title', pymongo_doc)

    @requires_mongodb_gte_26
    def test_update_push_with_position(self):
        """Ensure that the 'push' update with position works properly.
        """
        class BlogPost(Document):
            slug = StringField()
            tags = ListField(StringField())

        BlogPost.drop_collection()

        post = BlogPost.objects.create(slug="test")

        BlogPost.objects.filter(id=post.id).update(push__tags="code")
        BlogPost.objects.filter(id=post.id).update(push__tags__0=["mongodb", "python"])
        post.reload()
        self.assertEqual(post.tags, ['mongodb', 'python', 'code'])

        BlogPost.objects.filter(id=post.id).update(set__tags__2="java")
        post.reload()
        self.assertEqual(post.tags, ['mongodb', 'python', 'java'])

        # test push with singular value
        BlogPost.objects.filter(id=post.id).update(push__tags__0='scala')
        post.reload()
        self.assertEqual(post.tags, ['scala', 'mongodb', 'python', 'java'])

    def test_update_push_list_of_list(self):
        """Ensure that the 'push' update operation works in the list of list
        """
        class BlogPost(Document):
            slug = StringField()
            tags = ListField()

        BlogPost.drop_collection()

        post = BlogPost(slug="test").save()

        BlogPost.objects.filter(slug="test").update(push__tags=["value1", 123])
        post.reload()
        self.assertEqual(post.tags, [["value1", 123]])

    def test_update_push_and_pull_add_to_set(self):
        """Ensure that the 'pull' update operation works correctly.
        """
        class BlogPost(Document):
            slug = StringField()
            tags = ListField(StringField())

        BlogPost.drop_collection()

        post = BlogPost(slug="test")
        post.save()

        BlogPost.objects.filter(id=post.id).update(push__tags="code")
        post.reload()
        self.assertEqual(post.tags, ["code"])

        BlogPost.objects.filter(id=post.id).update(
            push_all__tags=["mongodb", "code"])
        post.reload()
        self.assertEqual(post.tags, ["code", "mongodb", "code"])

        BlogPost.objects(slug="test").update(pull__tags="code")
        post.reload()
        self.assertEqual(post.tags, ["mongodb"])

        BlogPost.objects(slug="test").update(
            pull_all__tags=["mongodb", "code"])
        post.reload()
        self.assertEqual(post.tags, [])

        BlogPost.objects(slug="test").update(
            __raw__={"$addToSet": {"tags": {"$each": ["code", "mongodb", "code"]}}})
        post.reload()
        self.assertEqual(post.tags, ["code", "mongodb"])

    def test_add_to_set_each(self):
        class Item(Document):
            name = StringField(required=True)
            description = StringField(max_length=50)
            parents = ListField(ReferenceField('self'))

        Item.drop_collection()

        item = Item(name='test item').save()
        parent_1 = Item(name='parent 1').save()
        parent_2 = Item(name='parent 2').save()

        item.update(add_to_set__parents=[parent_1, parent_2, parent_1])
        item.reload()

        self.assertEqual([parent_1, parent_2], item.parents)

    def test_pull_nested(self):

        class Collaborator(EmbeddedDocument):
            user = StringField()

            def __unicode__(self):
                return '%s' % self.user

        class Site(Document):
            name = StringField(max_length=75, unique=True, required=True)
            collaborators = ListField(EmbeddedDocumentField(Collaborator))

        Site.drop_collection()

        c = Collaborator(user='Esteban')
        s = Site(name="test", collaborators=[c]).save()

        Site.objects(id=s.id).update_one(pull__collaborators__user='Esteban')
        self.assertEqual(Site.objects.first().collaborators, [])

        with self.assertRaises(InvalidQueryError):
            Site.objects(id=s.id).update_one(
                pull_all__collaborators__user=['Ross'])

    def test_pull_from_nested_embedded(self):

        class User(EmbeddedDocument):
            name = StringField()

            def __unicode__(self):
                return '%s' % self.name

        class Collaborator(EmbeddedDocument):
            helpful = ListField(EmbeddedDocumentField(User))
            unhelpful = ListField(EmbeddedDocumentField(User))

        class Site(Document):
            name = StringField(max_length=75, unique=True, required=True)
            collaborators = EmbeddedDocumentField(Collaborator)

        Site.drop_collection()

        c = User(name='Esteban')
        f = User(name='Frank')
        s = Site(name="test", collaborators=Collaborator(
            helpful=[c], unhelpful=[f])).save()

        Site.objects(id=s.id).update_one(pull__collaborators__helpful=c)
        self.assertEqual(Site.objects.first().collaborators['helpful'], [])

        Site.objects(id=s.id).update_one(
            pull__collaborators__unhelpful={'name': 'Frank'})
        self.assertEqual(Site.objects.first().collaborators['unhelpful'], [])

        with self.assertRaises(InvalidQueryError):
            Site.objects(id=s.id).update_one(
                pull_all__collaborators__helpful__name=['Ross'])

    def test_pull_from_nested_embedded_using_in_nin(self):
        """Ensure that the 'pull' update operation works on embedded documents using 'in' and 'nin' operators.
        """
        
        class User(EmbeddedDocument):
            name = StringField()

            def __unicode__(self):
                return '%s' % self.name

        class Collaborator(EmbeddedDocument):
            helpful = ListField(EmbeddedDocumentField(User))
            unhelpful = ListField(EmbeddedDocumentField(User))

        class Site(Document):
            name = StringField(max_length=75, unique=True, required=True)
            collaborators = EmbeddedDocumentField(Collaborator)

        Site.drop_collection()

        a = User(name='Esteban')
        b = User(name='Frank')
        x = User(name='Harry')
        y = User(name='John')
        
        s = Site(name="test", collaborators=Collaborator(
            helpful=[a, b], unhelpful=[x, y])).save()

        Site.objects(id=s.id).update_one(pull__collaborators__helpful__name__in=['Esteban'])  # Pull a
        self.assertEqual(Site.objects.first().collaborators['helpful'], [b])

        Site.objects(id=s.id).update_one(pull__collaborators__unhelpful__name__nin=['John'])  # Pull x
        self.assertEqual(Site.objects.first().collaborators['unhelpful'], [y])

    def test_pull_from_nested_mapfield(self):

        class Collaborator(EmbeddedDocument):
            user = StringField()

            def __unicode__(self):
                return '%s' % self.user

        class Site(Document):
            name = StringField(max_length=75, unique=True, required=True)
            collaborators = MapField(
                ListField(EmbeddedDocumentField(Collaborator)))

        Site.drop_collection()

        c = Collaborator(user='Esteban')
        f = Collaborator(user='Frank')
        s = Site(name="test", collaborators={'helpful': [c], 'unhelpful': [f]})
        s.save()

        Site.objects(id=s.id).update_one(
            pull__collaborators__helpful__user='Esteban')
        self.assertEqual(Site.objects.first().collaborators['helpful'], [])

        Site.objects(id=s.id).update_one(
            pull__collaborators__unhelpful={'user': 'Frank'})
        self.assertEqual(Site.objects.first().collaborators['unhelpful'], [])

        with self.assertRaises(InvalidQueryError):
            Site.objects(id=s.id).update_one(
                pull_all__collaborators__helpful__user=['Ross'])

    def test_pull_in_genericembedded_field(self):

        class Foo(EmbeddedDocument):
            name = StringField()

        class Bar(Document):
            foos = ListField(GenericEmbeddedDocumentField(
                choices=[Foo, ]))

        Bar.drop_collection()

        foo = Foo(name="bar")
        bar = Bar(foos=[foo]).save()
        Bar.objects(id=bar.id).update(pull__foos=foo)
        bar.reload()
        self.assertEqual(len(bar.foos), 0)

    def test_update_one_check_return_with_full_result(self):
        class BlogTag(Document):
            name = StringField(required=True)

        BlogTag.drop_collection()

        BlogTag(name='garbage').save()
        default_update = BlogTag.objects.update_one(name='new')
        self.assertEqual(default_update, 1)

        full_result_update = BlogTag.objects.update_one(name='new', full_result=True)
        self.assertIsInstance(full_result_update, UpdateResult)

    def test_update_one_pop_generic_reference(self):

        class BlogTag(Document):
            name = StringField(required=True)

        class BlogPost(Document):
            slug = StringField()
            tags = ListField(ReferenceField(BlogTag), required=True)

        BlogPost.drop_collection()
        BlogTag.drop_collection()

        tag_1 = BlogTag(name='code')
        tag_1.save()
        tag_2 = BlogTag(name='mongodb')
        tag_2.save()

        post = BlogPost(slug="test", tags=[tag_1])
        post.save()

        post = BlogPost(slug="test-2", tags=[tag_1, tag_2])
        post.save()
        self.assertEqual(len(post.tags), 2)

        BlogPost.objects(slug="test-2").update_one(pop__tags=-1)

        post.reload()
        self.assertEqual(len(post.tags), 1)

        BlogPost.drop_collection()
        BlogTag.drop_collection()

    def test_editting_embedded_objects(self):

        class BlogTag(EmbeddedDocument):
            name = StringField(required=True)

        class BlogPost(Document):
            slug = StringField()
            tags = ListField(EmbeddedDocumentField(BlogTag), required=True)

        BlogPost.drop_collection()

        tag_1 = BlogTag(name='code')
        tag_2 = BlogTag(name='mongodb')

        post = BlogPost(slug="test", tags=[tag_1])
        post.save()

        post = BlogPost(slug="test-2", tags=[tag_1, tag_2])
        post.save()
        self.assertEqual(len(post.tags), 2)

        BlogPost.objects(slug="test-2").update_one(set__tags__0__name="python")
        post.reload()
        self.assertEqual(post.tags[0].name, 'python')

        BlogPost.objects(slug="test-2").update_one(pop__tags=-1)
        post.reload()
        self.assertEqual(len(post.tags), 1)

        BlogPost.drop_collection()

    def test_set_list_embedded_documents(self):

        class Author(EmbeddedDocument):
            name = StringField()

        class Message(Document):
            title = StringField()
            authors = ListField(EmbeddedDocumentField('Author'))

        Message.drop_collection()

        message = Message(title="hello", authors=[Author(name="Harry")])
        message.save()

        Message.objects(authors__name="Harry").update_one(
            set__authors__S=Author(name="Ross"))

        message = message.reload()
        self.assertEqual(message.authors[0].name, "Ross")

        Message.objects(authors__name="Ross").update_one(
            set__authors=[Author(name="Harry"),
                          Author(name="Ross"),
                          Author(name="Adam")])

        message = message.reload()
        self.assertEqual(message.authors[0].name, "Harry")
        self.assertEqual(message.authors[1].name, "Ross")
        self.assertEqual(message.authors[2].name, "Adam")

    def test_set_generic_embedded_documents(self):

        class Bar(EmbeddedDocument):
            name = StringField()

        class User(Document):
            username = StringField()
            bar = GenericEmbeddedDocumentField(choices=[Bar])

        User.drop_collection()

        User(username='abc').save()
        User.objects(username='abc').update(
            set__bar=Bar(name='test'), upsert=True)

        user = User.objects(username='abc').first()
        self.assertEqual(user.bar.name, "test")

    def test_reload_embedded_docs_instance(self):

        class SubDoc(EmbeddedDocument):
            val = IntField()

        class Doc(Document):
            embedded = EmbeddedDocumentField(SubDoc)

        doc = Doc(embedded=SubDoc(val=0)).save()
        doc.reload()

        self.assertEqual(doc.pk, doc.embedded._instance.pk)

    def test_reload_list_embedded_docs_instance(self):

        class SubDoc(EmbeddedDocument):
            val = IntField()

        class Doc(Document):
            embedded = ListField(EmbeddedDocumentField(SubDoc))

        doc = Doc(embedded=[SubDoc(val=0)]).save()
        doc.reload()

        self.assertEqual(doc.pk, doc.embedded[0]._instance.pk)

    def test_order_by(self):
        """Ensure that QuerySets may be ordered.
        """
        self.Person(name="User B", age=40).save()
        self.Person(name="User A", age=20).save()
        self.Person(name="User C", age=30).save()

        names = [p.name for p in self.Person.objects.order_by('-age')]
        self.assertEqual(names, ['User B', 'User C', 'User A'])

        names = [p.name for p in self.Person.objects.order_by('+age')]
        self.assertEqual(names, ['User A', 'User C', 'User B'])

        names = [p.name for p in self.Person.objects.order_by('age')]
        self.assertEqual(names, ['User A', 'User C', 'User B'])

        ages = [p.age for p in self.Person.objects.order_by('-name')]
        self.assertEqual(ages, [30, 40, 20])

    def test_order_by_optional(self):
        class BlogPost(Document):
            title = StringField()
            published_date = DateTimeField(required=False)

        BlogPost.drop_collection()

        blog_post_3 = BlogPost.objects.create(
            title="Blog Post #3",
            published_date=datetime.datetime(2010, 1, 6, 0, 0, 0)
        )
        blog_post_2 = BlogPost.objects.create(
            title="Blog Post #2",
            published_date=datetime.datetime(2010, 1, 5, 0, 0, 0)
        )
        blog_post_4 = BlogPost.objects.create(
            title="Blog Post #4",
            published_date=datetime.datetime(2010, 1, 7, 0, 0, 0)
        )
        blog_post_1 = BlogPost.objects.create(
            title="Blog Post #1",
            published_date=None
        )

        expected = [blog_post_1, blog_post_2, blog_post_3, blog_post_4]
        self.assertSequence(BlogPost.objects.order_by('published_date'),
                            expected)
        self.assertSequence(BlogPost.objects.order_by('+published_date'),
                            expected)

        expected.reverse()
        self.assertSequence(BlogPost.objects.order_by('-published_date'),
                            expected)

    def test_order_by_list(self):
        class BlogPost(Document):
            title = StringField()
            published_date = DateTimeField(required=False)

        BlogPost.drop_collection()

        blog_post_1 = BlogPost.objects.create(
            title="A",
            published_date=datetime.datetime(2010, 1, 6, 0, 0, 0)
        )
        blog_post_2 = BlogPost.objects.create(
            title="B",
            published_date=datetime.datetime(2010, 1, 6, 0, 0, 0)
        )
        blog_post_3 = BlogPost.objects.create(
            title="C",
            published_date=datetime.datetime(2010, 1, 7, 0, 0, 0)
        )

        qs = BlogPost.objects.order_by('published_date', 'title')
        expected = [blog_post_1, blog_post_2, blog_post_3]
        self.assertSequence(qs, expected)

        qs = BlogPost.objects.order_by('-published_date', '-title')
        expected.reverse()
        self.assertSequence(qs, expected)

    def test_order_by_chaining(self):
        """Ensure that an order_by query chains properly and allows .only()
        """
        self.Person(name="User B", age=40).save()
        self.Person(name="User A", age=20).save()
        self.Person(name="User C", age=30).save()

        only_age = self.Person.objects.order_by('-age').only('age')

        names = [p.name for p in only_age]
        ages = [p.age for p in only_age]

        # The .only('age') clause should mean that all names are None
        self.assertEqual(names, [None, None, None])
        self.assertEqual(ages, [40, 30, 20])

        qs = self.Person.objects.all().order_by('-age')
        qs = qs.limit(10)
        ages = [p.age for p in qs]
        self.assertEqual(ages, [40, 30, 20])

        qs = self.Person.objects.all().limit(10)
        qs = qs.order_by('-age')

        ages = [p.age for p in qs]
        self.assertEqual(ages, [40, 30, 20])

        qs = self.Person.objects.all().skip(0)
        qs = qs.order_by('-age')
        ages = [p.age for p in qs]
        self.assertEqual(ages, [40, 30, 20])

    def test_confirm_order_by_reference_wont_work(self):
        """Ordering by reference is not possible.  Use map / reduce.. or
        denormalise"""

        class Author(Document):
            author = ReferenceField(self.Person)

        Author.drop_collection()

        person_a = self.Person(name="User A", age=20)
        person_a.save()
        person_b = self.Person(name="User B", age=40)
        person_b.save()
        person_c = self.Person(name="User C", age=30)
        person_c.save()

        Author(author=person_a).save()
        Author(author=person_b).save()
        Author(author=person_c).save()

        names = [
            a.author.name for a in Author.objects.order_by('-author__age')]
        self.assertEqual(names, ['User A', 'User B', 'User C'])

    def test_comment(self):
        """Make sure adding a comment to the query gets added to the query"""
        MONGO_VER = self.mongodb_version
        _, CMD_QUERY_KEY = get_key_compat(MONGO_VER)
        QUERY_KEY = 'filter' if MONGO_VER >= MONGODB_32 else '$query'
        COMMENT_KEY = 'comment' if MONGO_VER >= MONGODB_32 else '$comment'

        class User(Document):
            age = IntField()

        with db_ops_tracker() as q:
            adult1 = (User.objects.filter(age__gte=18)
                .comment('looking for an adult')
                .first())

            adult2 = (User.objects.comment('looking for an adult')
                .filter(age__gte=18)
                .first())

            ops = q.get_ops()
            self.assertEqual(len(ops), 2)
            for op in ops:
                self.assertEqual(op[CMD_QUERY_KEY][QUERY_KEY], {'age': {'$gte': 18}})
                self.assertEqual(op[CMD_QUERY_KEY][COMMENT_KEY], 'looking for an adult')

    def test_map_reduce(self):
        """Ensure map/reduce is both mapping and reducing.
        """
        class BlogPost(Document):
            title = StringField()
            tags = ListField(StringField(), db_field='post-tag-list')

        BlogPost.drop_collection()

        BlogPost(title="Post #1", tags=['music', 'film', 'print']).save()
        BlogPost(title="Post #2", tags=['music', 'film']).save()
        BlogPost(title="Post #3", tags=['film', 'photography']).save()

        map_f = """
            function() {
                this[~tags].forEach(function(tag) {
                    emit(tag, 1);
                });
            }
        """

        reduce_f = """
            function(key, values) {
                var total = 0;
                for(var i=0; i<values.length; i++) {
                    total += values[i];
                }
                return total;
            }
        """

        # run a map/reduce operation spanning all posts
        results = BlogPost.objects.map_reduce(map_f, reduce_f, "myresults")
        results = list(results)
        self.assertEqual(len(results), 4)

        music = list(filter(lambda r: r.key == "music", results))[0]
        self.assertEqual(music.value, 2)

        film = list(filter(lambda r: r.key == "film", results))[0]
        self.assertEqual(film.value, 3)

        BlogPost.drop_collection()

    def test_map_reduce_with_custom_object_ids(self):
        """Ensure that QuerySet.map_reduce works properly with custom
        primary keys.
        """

        class BlogPost(Document):
            title = StringField(primary_key=True)
            tags = ListField(StringField())

        post1 = BlogPost(title="Post #1", tags=["mongodb", "mongoengine"])
        post2 = BlogPost(title="Post #2", tags=["django", "mongodb"])
        post3 = BlogPost(title="Post #3", tags=["hitchcock films"])

        post1.save()
        post2.save()
        post3.save()

        self.assertEqual(BlogPost._fields['title'].db_field, '_id')
        self.assertEqual(BlogPost._meta['id_field'], 'title')

        map_f = """
            function() {
                emit(this._id, 1);
            }
        """

        # reduce to a list of tag ids and counts
        reduce_f = """
            function(key, values) {
                var total = 0;
                for(var i=0; i<values.length; i++) {
                    total += values[i];
                }
                return total;
            }
        """

        results = BlogPost.objects.map_reduce(map_f, reduce_f, "myresults")
        results = list(results)

        self.assertEqual(results[0].object, post1)
        self.assertEqual(results[1].object, post2)
        self.assertEqual(results[2].object, post3)

        BlogPost.drop_collection()

    def test_map_reduce_custom_output(self):
        """
        Test map/reduce custom output
        """
        register_connection('test2', 'mongoenginetest2')

        class Family(Document):
            id = IntField(
                primary_key=True)
            log = StringField()

        class Person(Document):
            id = IntField(
                primary_key=True)
            name = StringField()
            age = IntField()
            family = ReferenceField(Family)

        Family.drop_collection()
        Person.drop_collection()

        # creating first family
        f1 = Family(id=1, log="Trav 02 de Julho")
        f1.save()

        # persons of first family
        Person(id=1, family=f1, name=u"Wilson Jr", age=21).save()
        Person(id=2, family=f1, name=u"Wilson Father", age=45).save()
        Person(id=3, family=f1, name=u"Eliana Costa", age=40).save()
        Person(id=4, family=f1, name=u"Tayza Mariana", age=17).save()

        # creating second family
        f2 = Family(id=2, log="Av prof frasc brunno")
        f2.save()

        # persons of second family
        Person(id=5, family=f2, name="Isabella Luanna", age=16).save()
        Person(id=6, family=f2, name="Sandra Mara", age=36).save()
        Person(id=7, family=f2, name="Igor Gabriel", age=10).save()

        # creating third family
        f3 = Family(id=3, log="Av brazil")
        f3.save()

        # persons of thrird family
        Person(id=8, family=f3, name="Arthur WA", age=30).save()
        Person(id=9, family=f3, name="Paula Leonel", age=25).save()

        # executing join map/reduce
        map_person = """
            function () {
                emit(this.family, {
                     totalAge: this.age,
                     persons: [{
                        name: this.name,
                        age: this.age
                }]});
            }
        """

        map_family = """
            function () {
                emit(this._id, {
                   totalAge: 0,
                   persons: []
                });
            }
        """

        reduce_f = """
            function (key, values) {
                var family = {persons: [], totalAge: 0};

                values.forEach(function(value) {
                    if (value.persons) {
                        value.persons.forEach(function (person) {
                            family.persons.push(person);
                            family.totalAge += person.age;
                        });
                    }
                });

                return family;
            }
        """
        cursor = Family.objects.map_reduce(
            map_f=map_family,
            reduce_f=reduce_f,
            output={'replace': 'family_map', 'db_alias': 'test2'})

        # start a map/reduce
        cursor.next()

        results = Person.objects.map_reduce(
            map_f=map_person,
            reduce_f=reduce_f,
            output={'reduce': 'family_map', 'db_alias': 'test2'})

        results = list(results)
        collection = get_db('test2').family_map

        self.assertEqual(
            collection.find_one({'_id': 1}), {
                '_id': 1,
                'value': {
                    'persons': [
                        {'age': 21, 'name': u'Wilson Jr'},
                        {'age': 45, 'name': u'Wilson Father'},
                        {'age': 40, 'name': u'Eliana Costa'},
                        {'age': 17, 'name': u'Tayza Mariana'}],
                    'totalAge': 123}
            })

        self.assertEqual(
            collection.find_one({'_id': 2}), {
                '_id': 2,
                'value': {
                    'persons': [
                        {'age': 16, 'name': u'Isabella Luanna'},
                        {'age': 36, 'name': u'Sandra Mara'},
                        {'age': 10, 'name': u'Igor Gabriel'}],
                    'totalAge': 62}
            })

        self.assertEqual(
            collection.find_one({'_id': 3}), {
                '_id': 3,
                'value': {
                    'persons': [
                        {'age': 30, 'name': u'Arthur WA'},
                        {'age': 25, 'name': u'Paula Leonel'}],
                    'totalAge': 55}
            })

    def test_map_reduce_finalize(self):
        """Ensure that map, reduce, and finalize run and introduce "scope"
        by simulating "hotness" ranking with Reddit algorithm.
        """
        from time import mktime

        class Link(Document):
            title = StringField(db_field='bpTitle')
            up_votes = IntField()
            down_votes = IntField()
            submitted = DateTimeField(db_field='sTime')

        Link.drop_collection()

        now = datetime.datetime.utcnow()

        # Note: Test data taken from a custom Reddit homepage on
        # Fri, 12 Feb 2010 14:36:00 -0600. Link ordering should
        # reflect order of insertion below, but is not influenced
        # by insertion order.
        Link(title="Google Buzz auto-followed a woman's abusive ex ...",
             up_votes=1079,
             down_votes=553,
             submitted=now - datetime.timedelta(hours=4)).save()
        Link(title="We did it! Barbie is a computer engineer.",
             up_votes=481,
             down_votes=124,
             submitted=now - datetime.timedelta(hours=2)).save()
        Link(title="This Is A Mosquito Getting Killed By A Laser",
             up_votes=1446,
             down_votes=530,
             submitted=now - datetime.timedelta(hours=13)).save()
        Link(title="Arabic flashcards land physics student in jail.",
             up_votes=215,
             down_votes=105,
             submitted=now - datetime.timedelta(hours=6)).save()
        Link(title="The Burger Lab: Presenting, the Flood Burger",
             up_votes=48,
             down_votes=17,
             submitted=now - datetime.timedelta(hours=5)).save()
        Link(title="How to see polarization with the naked eye",
             up_votes=74,
             down_votes=13,
             submitted=now - datetime.timedelta(hours=10)).save()

        map_f = """
            function() {
                emit(this[~id], {up_delta: this[~up_votes] - this[~down_votes],
                                sub_date: this[~submitted].getTime() / 1000})
            }
        """

        reduce_f = """
            function(key, values) {
                data = values[0];

                x = data.up_delta;

                // calculate time diff between reddit epoch and submission
                sec_since_epoch = data.sub_date - reddit_epoch;

                // calculate 'Y'
                if(x > 0) {
                    y = 1;
                } else if (x = 0) {
                    y = 0;
                } else {
                    y = -1;
                }

                // calculate 'Z', the maximal value
                if(Math.abs(x) >= 1) {
                    z = Math.abs(x);
                } else {
                    z = 1;
                }

                return {x: x, y: y, z: z, t_s: sec_since_epoch};
            }
        """

        finalize_f = """
            function(key, value) {
                // f(sec_since_epoch,y,z) =
                //                    log10(z) + ((y*sec_since_epoch) / 45000)
                z_10 = Math.log(value.z) / Math.log(10);
                weight = z_10 + ((value.y * value.t_s) / 45000);
                return weight;
            }
        """

        # provide the reddit epoch (used for ranking) as a variable available
        # to all phases of the map/reduce operation: map, reduce, and finalize.
        reddit_epoch = mktime(datetime.datetime(2005, 12, 8, 7, 46, 43).timetuple())
        scope = {'reddit_epoch': reddit_epoch}

        # run a map/reduce operation across all links. ordering is set
        # to "-value", which orders the "weight" value returned from
        # "finalize_f" in descending order.
        results = Link.objects.order_by("-value")
        results = results.map_reduce(map_f,
                                     reduce_f,
                                     "myresults",
                                     finalize_f=finalize_f,
                                     scope=scope)
        results = list(results)

        # assert troublesome Buzz article is ranked 1st
        self.assertTrue(results[0].object.title.startswith("Google Buzz"))

        # assert laser vision is ranked last
        self.assertTrue(results[-1].object.title.startswith("How to see"))

        Link.drop_collection()

    def test_item_frequencies(self):
        """Ensure that item frequencies are properly generated from lists.
        """
        class BlogPost(Document):
            hits = IntField()
            tags = ListField(StringField(), db_field='blogTags')

        BlogPost.drop_collection()

        BlogPost(hits=1, tags=['music', 'film', 'actors', 'watch']).save()
        BlogPost(hits=2, tags=['music', 'watch']).save()
        BlogPost(hits=2, tags=['music', 'actors']).save()

        def test_assertions(f):
            f = {key: int(val) for key, val in f.items()}
            self.assertEqual(
                set(['music', 'film', 'actors', 'watch']), set(f.keys()))
            self.assertEqual(f['music'], 3)
            self.assertEqual(f['actors'], 2)
            self.assertEqual(f['watch'], 2)
            self.assertEqual(f['film'], 1)

        exec_js = BlogPost.objects.item_frequencies('tags')
        map_reduce = BlogPost.objects.item_frequencies('tags', map_reduce=True)
        test_assertions(exec_js)
        test_assertions(map_reduce)

        # Ensure query is taken into account
        def test_assertions(f):
            f = {key: int(val) for key, val in f.items()}
            self.assertEqual(set(['music', 'actors', 'watch']), set(f.keys()))
            self.assertEqual(f['music'], 2)
            self.assertEqual(f['actors'], 1)
            self.assertEqual(f['watch'], 1)

        exec_js = BlogPost.objects(hits__gt=1).item_frequencies('tags')
        map_reduce = BlogPost.objects(
            hits__gt=1).item_frequencies('tags', map_reduce=True)
        test_assertions(exec_js)
        test_assertions(map_reduce)

        # Check that normalization works
        def test_assertions(f):
            self.assertAlmostEqual(f['music'], 3.0 / 8.0)
            self.assertAlmostEqual(f['actors'], 2.0 / 8.0)
            self.assertAlmostEqual(f['watch'], 2.0 / 8.0)
            self.assertAlmostEqual(f['film'], 1.0 / 8.0)

        exec_js = BlogPost.objects.item_frequencies('tags', normalize=True)
        map_reduce = BlogPost.objects.item_frequencies(
            'tags', normalize=True, map_reduce=True)
        test_assertions(exec_js)
        test_assertions(map_reduce)

        # Check item_frequencies works for non-list fields
        def test_assertions(f):
            self.assertEqual(set([1, 2]), set(f.keys()))
            self.assertEqual(f[1], 1)
            self.assertEqual(f[2], 2)

        exec_js = BlogPost.objects.item_frequencies('hits')
        map_reduce = BlogPost.objects.item_frequencies('hits', map_reduce=True)
        test_assertions(exec_js)
        test_assertions(map_reduce)

        BlogPost.drop_collection()

    def test_item_frequencies_on_embedded(self):
        """Ensure that item frequencies are properly generated from lists.
        """

        class Phone(EmbeddedDocument):
            number = StringField()

        class Person(Document):
            name = StringField()
            phone = EmbeddedDocumentField(Phone)

        Person.drop_collection()

        doc = Person(name="Guido")
        doc.phone = Phone(number='62-3331-1656')
        doc.save()

        doc = Person(name="Marr")
        doc.phone = Phone(number='62-3331-1656')
        doc.save()

        doc = Person(name="WP Junior")
        doc.phone = Phone(number='62-3332-1656')
        doc.save()

        def test_assertions(f):
            f = {key: int(val) for key, val in f.items()}
            self.assertEqual(
                set(['62-3331-1656', '62-3332-1656']), set(f.keys()))
            self.assertEqual(f['62-3331-1656'], 2)
            self.assertEqual(f['62-3332-1656'], 1)

        exec_js = Person.objects.item_frequencies('phone.number')
        map_reduce = Person.objects.item_frequencies(
            'phone.number', map_reduce=True)
        test_assertions(exec_js)
        test_assertions(map_reduce)

        # Ensure query is taken into account
        def test_assertions(f):
            f = {key: int(val) for key, val in f.items()}
            self.assertEqual(set(['62-3331-1656']), set(f.keys()))
            self.assertEqual(f['62-3331-1656'], 2)

        exec_js = Person.objects(
            phone__number='62-3331-1656').item_frequencies('phone.number')
        map_reduce = Person.objects(
            phone__number='62-3331-1656').item_frequencies('phone.number', map_reduce=True)
        test_assertions(exec_js)
        test_assertions(map_reduce)

        # Check that normalization works
        def test_assertions(f):
            self.assertEqual(f['62-3331-1656'], 2.0 / 3.0)
            self.assertEqual(f['62-3332-1656'], 1.0 / 3.0)

        exec_js = Person.objects.item_frequencies(
            'phone.number', normalize=True)
        map_reduce = Person.objects.item_frequencies(
            'phone.number', normalize=True, map_reduce=True)
        test_assertions(exec_js)
        test_assertions(map_reduce)

    def test_item_frequencies_null_values(self):

        class Person(Document):
            name = StringField()
            city = StringField()

        Person.drop_collection()

        Person(name="Wilson Snr", city="CRB").save()
        Person(name="Wilson Jr").save()

        freq = Person.objects.item_frequencies('city')
        self.assertEqual(freq, {'CRB': 1.0, None: 1.0})
        freq = Person.objects.item_frequencies('city', normalize=True)
        self.assertEqual(freq, {'CRB': 0.5, None: 0.5})

        freq = Person.objects.item_frequencies('city', map_reduce=True)
        self.assertEqual(freq, {'CRB': 1.0, None: 1.0})
        freq = Person.objects.item_frequencies(
            'city', normalize=True, map_reduce=True)
        self.assertEqual(freq, {'CRB': 0.5, None: 0.5})

    def test_item_frequencies_with_null_embedded(self):
        class Data(EmbeddedDocument):
            name = StringField()

        class Extra(EmbeddedDocument):
            tag = StringField()

        class Person(Document):
            data = EmbeddedDocumentField(Data, required=True)
            extra = EmbeddedDocumentField(Extra)

        Person.drop_collection()

        p = Person()
        p.data = Data(name="Wilson Jr")
        p.save()

        p = Person()
        p.data = Data(name="Wesley")
        p.extra = Extra(tag="friend")
        p.save()

        ot = Person.objects.item_frequencies('extra.tag', map_reduce=False)
        self.assertEqual(ot, {None: 1.0, u'friend': 1.0})

        ot = Person.objects.item_frequencies('extra.tag', map_reduce=True)
        self.assertEqual(ot, {None: 1.0, u'friend': 1.0})

    def test_item_frequencies_with_0_values(self):
        class Test(Document):
            val = IntField()

        Test.drop_collection()
        t = Test()
        t.val = 0
        t.save()

        ot = Test.objects.item_frequencies('val', map_reduce=True)
        self.assertEqual(ot, {0: 1})
        ot = Test.objects.item_frequencies('val', map_reduce=False)
        self.assertEqual(ot, {0: 1})

    def test_item_frequencies_with_False_values(self):
        class Test(Document):
            val = BooleanField()

        Test.drop_collection()
        t = Test()
        t.val = False
        t.save()

        ot = Test.objects.item_frequencies('val', map_reduce=True)
        self.assertEqual(ot, {False: 1})
        ot = Test.objects.item_frequencies('val', map_reduce=False)
        self.assertEqual(ot, {False: 1})

    def test_item_frequencies_normalize(self):
        class Test(Document):
            val = IntField()

        Test.drop_collection()

        for i in range(50):
            Test(val=1).save()

        for i in range(20):
            Test(val=2).save()

        freqs = Test.objects.item_frequencies(
            'val', map_reduce=False, normalize=True)
        self.assertEqual(freqs, {1: 50.0 / 70, 2: 20.0 / 70})

        freqs = Test.objects.item_frequencies(
            'val', map_reduce=True, normalize=True)
        self.assertEqual(freqs, {1: 50.0 / 70, 2: 20.0 / 70})

    def test_average(self):
        """Ensure that field can be averaged correctly.
        """
        self.Person(name='person', age=0).save()
        self.assertEqual(int(self.Person.objects.average('age')), 0)

        ages = [23, 54, 12, 94, 27]
        for i, age in enumerate(ages):
            self.Person(name='test%s' % i, age=age).save()

        avg = float(sum(ages)) / (len(ages) + 1)  # take into account the 0
        self.assertAlmostEqual(int(self.Person.objects.average('age')), avg)

        self.Person(name='ageless person').save()
        self.assertEqual(int(self.Person.objects.average('age')), avg)

        # dot notation
        self.Person(
            name='person meta', person_meta=self.PersonMeta(weight=0)).save()
        self.assertAlmostEqual(
            int(self.Person.objects.average('person_meta.weight')), 0)

        for i, weight in enumerate(ages):
            self.Person(
                name='test meta%i', person_meta=self.PersonMeta(weight=weight)).save()

        self.assertAlmostEqual(
            int(self.Person.objects.average('person_meta.weight')), avg
        )

        self.Person(name='test meta none').save()
        self.assertEqual(
            int(self.Person.objects.average('person_meta.weight')), avg
        )

        # test summing over a filtered queryset
        over_50 = [a for a in ages if a >= 50]
        avg = float(sum(over_50)) / len(over_50)
        self.assertEqual(
            self.Person.objects.filter(age__gte=50).average('age'),
            avg
        )

    def test_sum(self):
        """Ensure that field can be summed over correctly.
        """
        ages = [23, 54, 12, 94, 27]
        for i, age in enumerate(ages):
            self.Person(name='test%s' % i, age=age).save()

        self.assertEqual(self.Person.objects.sum('age'), sum(ages))

        self.Person(name='ageless person').save()
        self.assertEqual(self.Person.objects.sum('age'), sum(ages))

        for i, age in enumerate(ages):
            self.Person(name='test meta%s' %
                        i, person_meta=self.PersonMeta(weight=age)).save()

        self.assertEqual(
            self.Person.objects.sum('person_meta.weight'), sum(ages)
        )

        self.Person(name='weightless person').save()
        self.assertEqual(self.Person.objects.sum('age'), sum(ages))

        # test summing over a filtered queryset
        self.assertEqual(
            self.Person.objects.filter(age__gte=50).sum('age'),
            sum([a for a in ages if a >= 50])
        )

    def test_sum_over_db_field(self):
        """Ensure that a field mapped to a db field with a different name
        can be summed over correctly.
        """
        class UserVisit(Document):
            num_visits = IntField(db_field='visits')

        UserVisit.drop_collection()

        UserVisit.objects.create(num_visits=10)
        UserVisit.objects.create(num_visits=5)

        self.assertEqual(UserVisit.objects.sum('num_visits'), 15)

    def test_average_over_db_field(self):
        """Ensure that a field mapped to a db field with a different name
        can have its average computed correctly.
        """
        class UserVisit(Document):
            num_visits = IntField(db_field='visits')

        UserVisit.drop_collection()

        UserVisit.objects.create(num_visits=20)
        UserVisit.objects.create(num_visits=10)

        self.assertEqual(UserVisit.objects.average('num_visits'), 15)

    def test_embedded_average(self):
        class Pay(EmbeddedDocument):
            value = DecimalField()

        class Doc(Document):
            name = StringField()
            pay = EmbeddedDocumentField(
                Pay)

        Doc.drop_collection()

        Doc(name='Wilson Junior', pay=Pay(value=150)).save()
        Doc(name='Isabella Luanna', pay=Pay(value=530)).save()
        Doc(name='Tayza mariana', pay=Pay(value=165)).save()
        Doc(name='Eliana Costa', pay=Pay(value=115)).save()

        self.assertEqual(Doc.objects.average('pay.value'), 240)

    def test_embedded_array_average(self):
        class Pay(EmbeddedDocument):
            values = ListField(DecimalField())

        class Doc(Document):
            name = StringField()
            pay = EmbeddedDocumentField(Pay)

        Doc.drop_collection()

        Doc(name='Wilson Junior', pay=Pay(values=[150, 100])).save()
        Doc(name='Isabella Luanna', pay=Pay(values=[530, 100])).save()
        Doc(name='Tayza mariana', pay=Pay(values=[165, 100])).save()
        Doc(name='Eliana Costa', pay=Pay(values=[115, 100])).save()

        self.assertEqual(Doc.objects.average('pay.values'), 170)

    def test_array_average(self):
        class Doc(Document):
            values = ListField(DecimalField())

        Doc.drop_collection()

        Doc(values=[150, 100]).save()
        Doc(values=[530, 100]).save()
        Doc(values=[165, 100]).save()
        Doc(values=[115, 100]).save()

        self.assertEqual(Doc.objects.average('values'), 170)

    def test_embedded_sum(self):
        class Pay(EmbeddedDocument):
            value = DecimalField()

        class Doc(Document):
            name = StringField()
            pay = EmbeddedDocumentField(Pay)

        Doc.drop_collection()

        Doc(name='Wilson Junior', pay=Pay(value=150)).save()
        Doc(name='Isabella Luanna', pay=Pay(value=530)).save()
        Doc(name='Tayza mariana', pay=Pay(value=165)).save()
        Doc(name='Eliana Costa', pay=Pay(value=115)).save()

        self.assertEqual(Doc.objects.sum('pay.value'), 960)

    def test_embedded_array_sum(self):
        class Pay(EmbeddedDocument):
            values = ListField(DecimalField())

        class Doc(Document):
            name = StringField()
            pay = EmbeddedDocumentField(Pay)

        Doc.drop_collection()

        Doc(name='Wilson Junior', pay=Pay(values=[150, 100])).save()
        Doc(name='Isabella Luanna', pay=Pay(values=[530, 100])).save()
        Doc(name='Tayza mariana', pay=Pay(values=[165, 100])).save()
        Doc(name='Eliana Costa', pay=Pay(values=[115, 100])).save()

        self.assertEqual(Doc.objects.sum('pay.values'), 1360)

    def test_array_sum(self):
        class Doc(Document):
            values = ListField(DecimalField())

        Doc.drop_collection()

        Doc(values=[150, 100]).save()
        Doc(values=[530, 100]).save()
        Doc(values=[165, 100]).save()
        Doc(values=[115, 100]).save()

        self.assertEqual(Doc.objects.sum('values'), 1360)

    def test_distinct(self):
        """Ensure that the QuerySet.distinct method works.
        """
        self.Person(name='Mr Orange', age=20).save()
        self.Person(name='Mr White', age=20).save()
        self.Person(name='Mr Orange', age=30).save()
        self.Person(name='Mr Pink', age=30).save()
        self.assertEqual(set(self.Person.objects.distinct('name')),
                         set(['Mr Orange', 'Mr White', 'Mr Pink']))
        self.assertEqual(set(self.Person.objects.distinct('age')),
                         set([20, 30]))
        self.assertEqual(set(self.Person.objects(age=30).distinct('name')),
                         set(['Mr Orange', 'Mr Pink']))

    def test_distinct_handles_references(self):
        class Foo(Document):
            bar = ReferenceField("Bar")

        class Bar(Document):
            text = StringField()

        Bar.drop_collection()
        Foo.drop_collection()

        bar = Bar(text="hi")
        bar.save()

        foo = Foo(bar=bar)
        foo.save()

        self.assertEqual(Foo.objects.distinct("bar"), [bar])

    @requires_mongodb_gte_26
    def test_text_indexes(self):
        class News(Document):
            title = StringField()
            content = StringField()
            is_active = BooleanField(default=True)

            meta = {'indexes': [
                {'fields': ['$title', "$content"],
                 'default_language': 'portuguese',
                 'weights': {'title': 10, 'content': 2}
                 }
            ]}

        News.drop_collection()
        info = News.objects._collection.index_information()
        self.assertIn('title_text_content_text', info)
        self.assertIn('textIndexVersion', info['title_text_content_text'])

        News(title="Neymar quebrou a vertebra",
             content="O Brasil sofre com a perda de Neymar").save()

        News(title="Brasil passa para as quartas de finais",
             content="Com o brasil nas quartas de finais teremos um "
             "jogo complicado com a alemanha").save()

        count = News.objects.search_text(
            "neymar", language="portuguese").count()

        self.assertEqual(count, 1)

        count = News.objects.search_text(
            "brasil -neymar").count()

        self.assertEqual(count, 1)

        News(title=u"As eleições no Brasil já estão em planejamento",
             content=u"A candidata dilma roussef já começa o teu planejamento",
             is_active=False).save()

        new = News.objects(is_active=False).search_text(
            "dilma", language="pt").first()

        query = News.objects(is_active=False).search_text(
            "dilma", language="pt")._query

        self.assertEqual(
            query, {'$text': {
                '$search': 'dilma', '$language': 'pt'},
                'is_active': False})

        self.assertFalse(new.is_active)
        self.assertIn('dilma', new.content)
        self.assertIn('planejamento', new.title)

        query = News.objects.search_text("candidata")
        self.assertEqual(query._search_text, "candidata")
        new = query.first()

        self.assertIsInstance(new.get_text_score(), float)

        # count
        query = News.objects.search_text('brasil').order_by('$text_score')
        self.assertEqual(query._search_text, "brasil")

        self.assertEqual(query.count(), 3)
        self.assertEqual(query._query, {'$text': {'$search': 'brasil'}})
        cursor_args = query._cursor_args
        cursor_args_fields = cursor_args['projection']
        self.assertEqual(
            cursor_args_fields, {'_text_score': {'$meta': 'textScore'}})

        text_scores = [i.get_text_score() for i in query]
        self.assertEqual(len(text_scores), 3)

        self.assertTrue(text_scores[0] > text_scores[1])
        self.assertTrue(text_scores[1] > text_scores[2])
        max_text_score = text_scores[0]

        # get item
        item = News.objects.search_text(
            'brasil').order_by('$text_score').first()
        self.assertEqual(item.get_text_score(), max_text_score)

    @requires_mongodb_gte_26
    def test_distinct_handles_references_to_alias(self):
        register_connection('testdb', 'mongoenginetest2')

        class Foo(Document):
            bar = ReferenceField("Bar")
            meta = {'db_alias': 'testdb'}

        class Bar(Document):
            text = StringField()
            meta = {'db_alias': 'testdb'}

        Bar.drop_collection()
        Foo.drop_collection()

        bar = Bar(text="hi")
        bar.save()

        foo = Foo(bar=bar)
        foo.save()

        self.assertEqual(Foo.objects.distinct("bar"), [bar])

    def test_distinct_handles_db_field(self):
        """Ensure that distinct resolves field name to db_field as expected.
        """
        class Product(Document):
            product_id = IntField(db_field='pid')

        Product.drop_collection()

        Product(product_id=1).save()
        Product(product_id=2).save()
        Product(product_id=1).save()

        self.assertEqual(set(Product.objects.distinct('product_id')),
                         set([1, 2]))
        self.assertEqual(set(Product.objects.distinct('pid')),
                         set([1, 2]))

        Product.drop_collection()

    def test_distinct_ListField_EmbeddedDocumentField(self):

        class Author(EmbeddedDocument):
            name = StringField()

        class Book(Document):
            title = StringField()
            authors = ListField(EmbeddedDocumentField(Author))

        Book.drop_collection()

        mark_twain = Author(name="Mark Twain")
        john_tolkien = Author(name="John Ronald Reuel Tolkien")

        Book.objects.create(title="Tom Sawyer", authors=[mark_twain])
        Book.objects.create(title="The Lord of the Rings", authors=[john_tolkien])
        Book.objects.create(title="The Stories", authors=[mark_twain, john_tolkien])

        authors = Book.objects.distinct("authors")
        self.assertEqual(authors, [mark_twain, john_tolkien])

    def test_distinct_ListField_EmbeddedDocumentField_EmbeddedDocumentField(self):
        class Continent(EmbeddedDocument):
            continent_name = StringField()

        class Country(EmbeddedDocument):
            country_name = StringField()
            continent = EmbeddedDocumentField(Continent)

        class Author(EmbeddedDocument):
            name = StringField()
            country = EmbeddedDocumentField(Country)

        class Book(Document):
            title = StringField()
            authors = ListField(EmbeddedDocumentField(Author))

        Book.drop_collection()

        europe = Continent(continent_name='europe')
        asia = Continent(continent_name='asia')

        scotland = Country(country_name="Scotland", continent=europe)
        tibet = Country(country_name="Tibet", continent=asia)

        mark_twain = Author(name="Mark Twain", country=scotland)
        john_tolkien = Author(name="John Ronald Reuel Tolkien", country=tibet)

        Book.objects.create(title="Tom Sawyer", authors=[mark_twain])
        Book.objects.create(title="The Lord of the Rings", authors=[john_tolkien])
        Book.objects.create(title="The Stories", authors=[mark_twain, john_tolkien])

        country_list = Book.objects.distinct("authors.country")
        self.assertEqual(country_list, [scotland, tibet])

        continent_list = Book.objects.distinct("authors.country.continent")
        self.assertEqual(continent_list, [europe, asia])

    def test_distinct_ListField_ReferenceField(self):

        class Bar(Document):
            text = StringField()

        class Foo(Document):
            bar = ReferenceField('Bar')
            bar_lst = ListField(ReferenceField('Bar'))

        Bar.drop_collection()
        Foo.drop_collection()

        bar_1 = Bar(text="hi")
        bar_1.save()

        bar_2 = Bar(text="bye")
        bar_2.save()

        foo = Foo(bar=bar_1, bar_lst=[bar_1, bar_2])
        foo.save()

        self.assertEqual(Foo.objects.distinct("bar_lst"), [bar_1, bar_2])

    def test_custom_manager(self):
        """Ensure that custom QuerySetManager instances work as expected.
        """
        class BlogPost(Document):
            tags = ListField(StringField())
            deleted = BooleanField(default=False)
            date = DateTimeField(default=datetime.datetime.now)

            @queryset_manager
            def objects(cls, qryset):
                opts = {"deleted": False}
                return qryset(**opts)

            @queryset_manager
            def objects_1_arg(qryset):
                opts = {"deleted": False}
                return qryset(**opts)

            @queryset_manager
            def music_posts(doc_cls, queryset, deleted=False):
                return queryset(tags='music',
                                deleted=deleted).order_by('date')

        BlogPost.drop_collection()

        post1 = BlogPost(tags=['music', 'film']).save()
        post2 = BlogPost(tags=['music']).save()
        post3 = BlogPost(tags=['film', 'actors']).save()
        post4 = BlogPost(tags=['film', 'actors', 'music'], deleted=True).save()

        self.assertEqual([p.id for p in BlogPost.objects()],
                         [post1.id, post2.id, post3.id])
        self.assertEqual([p.id for p in BlogPost.objects_1_arg()],
                         [post1.id, post2.id, post3.id])
        self.assertEqual([p.id for p in BlogPost.music_posts()],
                         [post1.id, post2.id])

        self.assertEqual([p.id for p in BlogPost.music_posts(True)],
                         [post4.id])

        BlogPost.drop_collection()

    def test_custom_manager_overriding_objects_works(self):

        class Foo(Document):
            bar = StringField(default='bar')
            active = BooleanField(default=False)

            @queryset_manager
            def objects(doc_cls, queryset):
                return queryset(active=True)

            @queryset_manager
            def with_inactive(doc_cls, queryset):
                return queryset(active=False)

        Foo.drop_collection()

        Foo(active=True).save()
        Foo(active=False).save()

        self.assertEqual(1, Foo.objects.count())
        self.assertEqual(1, Foo.with_inactive.count())

        Foo.with_inactive.first().delete()
        self.assertEqual(0, Foo.with_inactive.count())
        self.assertEqual(1, Foo.objects.count())

    def test_inherit_objects(self):

        class Foo(Document):
            meta = {'allow_inheritance': True}
            active = BooleanField(default=True)

            @queryset_manager
            def objects(klass, queryset):
                return queryset(active=True)

        class Bar(Foo):
            pass

        Bar.drop_collection()
        Bar.objects.create(active=False)
        self.assertEqual(0, Bar.objects.count())

    def test_inherit_objects_override(self):

        class Foo(Document):
            meta = {'allow_inheritance': True}
            active = BooleanField(default=True)

            @queryset_manager
            def objects(klass, queryset):
                return queryset(active=True)

        class Bar(Foo):

            @queryset_manager
            def objects(klass, queryset):
                return queryset(active=False)

        Bar.drop_collection()
        Bar.objects.create(active=False)
        self.assertEqual(0, Foo.objects.count())
        self.assertEqual(1, Bar.objects.count())

    def test_query_value_conversion(self):
        """Ensure that query values are properly converted when necessary.
        """
        class BlogPost(Document):
            author = ReferenceField(self.Person)

        BlogPost.drop_collection()

        person = self.Person(name='test', age=30)
        person.save()

        post = BlogPost(author=person)
        post.save()

        # Test that query may be performed by providing a document as a value
        # while using a ReferenceField's name - the document should be
        # converted to an DBRef, which is legal, unlike a Document object
        post_obj = BlogPost.objects(author=person).first()
        self.assertEqual(post.id, post_obj.id)

        # Test that lists of values work when using the 'in', 'nin' and 'all'
        post_obj = BlogPost.objects(author__in=[person]).first()
        self.assertEqual(post.id, post_obj.id)

        BlogPost.drop_collection()

    def test_update_value_conversion(self):
        """Ensure that values used in updates are converted before use.
        """
        class Group(Document):
            members = ListField(ReferenceField(self.Person))

        Group.drop_collection()

        user1 = self.Person(name='user1')
        user1.save()
        user2 = self.Person(name='user2')
        user2.save()

        group = Group()
        group.save()

        Group.objects(id=group.id).update(set__members=[user1, user2])
        group.reload()

        self.assertEqual(len(group.members), 2)
        self.assertEqual(group.members[0].name, user1.name)
        self.assertEqual(group.members[1].name, user2.name)

        Group.drop_collection()

    def test_bulk(self):
        """Ensure bulk querying by object id returns a proper dict.
        """
        class BlogPost(Document):
            title = StringField()

        BlogPost.drop_collection()

        post_1 = BlogPost(title="Post #1")
        post_2 = BlogPost(title="Post #2")
        post_3 = BlogPost(title="Post #3")
        post_4 = BlogPost(title="Post #4")
        post_5 = BlogPost(title="Post #5")

        post_1.save()
        post_2.save()
        post_3.save()
        post_4.save()
        post_5.save()

        ids = [post_1.id, post_2.id, post_5.id]
        objects = BlogPost.objects.in_bulk(ids)

        self.assertEqual(len(objects), 3)

        self.assertIn(post_1.id, objects)
        self.assertIn(post_2.id, objects)
        self.assertIn(post_5.id, objects)

        self.assertEqual(objects[post_1.id].title, post_1.title)
        self.assertEqual(objects[post_2.id].title, post_2.title)
        self.assertEqual(objects[post_5.id].title, post_5.title)

        BlogPost.drop_collection()

    def tearDown(self):
        self.Person.drop_collection()

    def test_custom_querysets(self):
        """Ensure that custom QuerySet classes may be used.
        """
        class CustomQuerySet(QuerySet):

            def not_empty(self):
                return self.count() > 0

        class Post(Document):
            meta = {'queryset_class': CustomQuerySet}

        Post.drop_collection()

        self.assertIsInstance(Post.objects, CustomQuerySet)
        self.assertFalse(Post.objects.not_empty())

        Post().save()
        self.assertTrue(Post.objects.not_empty())

        Post.drop_collection()

    def test_custom_querysets_set_manager_directly(self):
        """Ensure that custom QuerySet classes may be used.
        """

        class CustomQuerySet(QuerySet):

            def not_empty(self):
                return self.count() > 0

        class CustomQuerySetManager(QuerySetManager):
            queryset_class = CustomQuerySet

        class Post(Document):
            objects = CustomQuerySetManager()

        Post.drop_collection()

        self.assertIsInstance(Post.objects, CustomQuerySet)
        self.assertFalse(Post.objects.not_empty())

        Post().save()
        self.assertTrue(Post.objects.not_empty())

        Post.drop_collection()

    def test_custom_querysets_managers_directly(self):
        """Ensure that custom QuerySet classes may be used.
        """

        class CustomQuerySetManager(QuerySetManager):

            @staticmethod
            def get_queryset(doc_cls, queryset):
                return queryset(is_published=True)

        class Post(Document):
            is_published = BooleanField(default=False)
            published = CustomQuerySetManager()

        Post.drop_collection()

        Post().save()
        Post(is_published=True).save()
        self.assertEqual(Post.objects.count(), 2)
        self.assertEqual(Post.published.count(), 1)

        Post.drop_collection()

    def test_custom_querysets_inherited(self):
        """Ensure that custom QuerySet classes may be used.
        """

        class CustomQuerySet(QuerySet):

            def not_empty(self):
                return self.count() > 0

        class Base(Document):
            meta = {'abstract': True, 'queryset_class': CustomQuerySet}

        class Post(Base):
            pass

        Post.drop_collection()
        self.assertIsInstance(Post.objects, CustomQuerySet)
        self.assertFalse(Post.objects.not_empty())

        Post().save()
        self.assertTrue(Post.objects.not_empty())

        Post.drop_collection()

    def test_custom_querysets_inherited_direct(self):
        """Ensure that custom QuerySet classes may be used.
        """

        class CustomQuerySet(QuerySet):

            def not_empty(self):
                return self.count() > 0

        class CustomQuerySetManager(QuerySetManager):
            queryset_class = CustomQuerySet

        class Base(Document):
            meta = {'abstract': True}
            objects = CustomQuerySetManager()

        class Post(Base):
            pass

        Post.drop_collection()
        self.assertIsInstance(Post.objects, CustomQuerySet)
        self.assertFalse(Post.objects.not_empty())

        Post().save()
        self.assertTrue(Post.objects.not_empty())

        Post.drop_collection()

    def test_count_limit_and_skip(self):
        class Post(Document):
            title = StringField()

        Post.drop_collection()

        for i in range(10):
            Post(title="Post %s" % i).save()

        self.assertEqual(5, Post.objects.limit(5).skip(5).count(with_limit_and_skip=True))

        self.assertEqual(
            10, Post.objects.limit(5).skip(5).count(with_limit_and_skip=False))

    def test_count_and_none(self):
        """Test count works with None()"""

        class MyDoc(Document):
            pass

        MyDoc.drop_collection()
        for i in range(0, 10):
            MyDoc().save()

        self.assertEqual(MyDoc.objects.count(), 10)
        self.assertEqual(MyDoc.objects.none().count(), 0)

    def test_count_list_embedded(self):
        class B(EmbeddedDocument):
            c = StringField()

        class A(Document):
            b = ListField(EmbeddedDocumentField(B))

        self.assertEqual(A.objects(b=[{'c': 'c'}]).count(), 0)

    def test_call_after_limits_set(self):
        """Ensure that re-filtering after slicing works
        """
        class Post(Document):
            title = StringField()

        Post.drop_collection()

        Post(title="Post 1").save()
        Post(title="Post 2").save()

        posts = Post.objects.all()[0:1]
        self.assertEqual(len(list(posts())), 1)

        Post.drop_collection()

    def test_order_then_filter(self):
        """Ensure that ordering still works after filtering.
        """
        class Number(Document):
            n = IntField()

        Number.drop_collection()

        n2 = Number.objects.create(n=2)
        n1 = Number.objects.create(n=1)

        self.assertEqual(list(Number.objects), [n2, n1])
        self.assertEqual(list(Number.objects.order_by('n')), [n1, n2])
        self.assertEqual(list(Number.objects.order_by('n').filter()), [n1, n2])

        Number.drop_collection()

    def test_clone(self):
        """Ensure that cloning clones complex querysets
        """
        class Number(Document):
            n = IntField()

        Number.drop_collection()

        for i in range(1, 101):
            t = Number(n=i)
            t.save()

        test = Number.objects
        test2 = test.clone()
        self.assertNotEqual(test, test2)
        self.assertEqual(test.count(), test2.count())

        test = test.filter(n__gt=11)
        test2 = test.clone()
        self.assertNotEqual(test, test2)
        self.assertEqual(test.count(), test2.count())

        test = test.limit(10)
        test2 = test.clone()
        self.assertNotEqual(test, test2)
        self.assertEqual(test.count(), test2.count())

        Number.drop_collection()

    def test_using(self):
        """Ensure that switching databases for a queryset is possible
        """
        class Number2(Document):
            n = IntField()

        Number2.drop_collection()
        with switch_db(Number2, 'test2') as Number2:
            Number2.drop_collection()

        for i in range(1, 10):
            t = Number2(n=i)
            t.switch_db('test2')
            t.save()

        self.assertEqual(len(Number2.objects.using('test2')), 9)

    def test_unset_reference(self):
        class Comment(Document):
            text = StringField()

        class Post(Document):
            comment = ReferenceField(Comment)

        Comment.drop_collection()
        Post.drop_collection()

        comment = Comment.objects.create(text='test')
        post = Post.objects.create(comment=comment)

        self.assertEqual(post.comment, comment)
        Post.objects.update(unset__comment=1)
        post.reload()
        self.assertEqual(post.comment, None)

        Comment.drop_collection()
        Post.drop_collection()

    def test_order_works_with_custom_db_field_names(self):
        class Number(Document):
            n = IntField(db_field='number')

        Number.drop_collection()

        n2 = Number.objects.create(n=2)
        n1 = Number.objects.create(n=1)

        self.assertEqual(list(Number.objects), [n2, n1])
        self.assertEqual(list(Number.objects.order_by('n')), [n1, n2])

        Number.drop_collection()

    def test_order_works_with_primary(self):
        """Ensure that order_by and primary work.
        """
        class Number(Document):
            n = IntField(primary_key=True)

        Number.drop_collection()

        Number(n=1).save()
        Number(n=2).save()
        Number(n=3).save()

        numbers = [n.n for n in Number.objects.order_by('-n')]
        self.assertEqual([3, 2, 1], numbers)

        numbers = [n.n for n in Number.objects.order_by('+n')]
        self.assertEqual([1, 2, 3], numbers)
        Number.drop_collection()

    def test_ensure_index(self):
        """Ensure that manual creation of indexes works.
        """
        class Comment(Document):
            message = StringField()
            meta = {'allow_inheritance': True}

        Comment.ensure_index('message')

        info = Comment.objects._collection.index_information()
        info = [(value['key'],
                 value.get('unique', False),
                 value.get('sparse', False))
                for key, value in iteritems(info)]
        self.assertIn(([('_cls', 1), ('message', 1)], False, False), info)

    def test_where(self):
        """Ensure that where clauses work.
        """

        class IntPair(Document):
            fielda = IntField()
            fieldb = IntField()

        IntPair.drop_collection()

        a = IntPair(fielda=1, fieldb=1)
        b = IntPair(fielda=1, fieldb=2)
        c = IntPair(fielda=2, fieldb=1)
        a.save()
        b.save()
        c.save()

        query = IntPair.objects.where('this[~fielda] >= this[~fieldb]')
        self.assertEqual(
            'this["fielda"] >= this["fieldb"]', query._where_clause)
        results = list(query)
        self.assertEqual(2, len(results))
        self.assertIn(a, results)
        self.assertIn(c, results)

        query = IntPair.objects.where('this[~fielda] == this[~fieldb]')
        results = list(query)
        self.assertEqual(1, len(results))
        self.assertIn(a, results)

        query = IntPair.objects.where(
            'function() { return this[~fielda] >= this[~fieldb] }')
        self.assertEqual(
            'function() { return this["fielda"] >= this["fieldb"] }', query._where_clause)
        results = list(query)
        self.assertEqual(2, len(results))
        self.assertIn(a, results)
        self.assertIn(c, results)

        with self.assertRaises(TypeError):
            list(IntPair.objects.where(fielda__gte=3))

    def test_scalar(self):

        class Organization(Document):
            name = StringField()

        class User(Document):
            name = StringField()
            organization = ObjectIdField()

        User.drop_collection()
        Organization.drop_collection()

        whitehouse = Organization(name="White House")
        whitehouse.save()
        User(name="Bob Dole", organization=whitehouse.id).save()

        # Efficient way to get all unique organization names for a given
        # set of users (Pretend this has additional filtering.)
        user_orgs = set(User.objects.scalar('organization'))
        orgs = Organization.objects(id__in=user_orgs).scalar('name')
        self.assertEqual(list(orgs), ['White House'])

        # Efficient for generating listings, too.
        orgs = Organization.objects.scalar('name').in_bulk(list(user_orgs))
        user_map = User.objects.scalar('name', 'organization')
        user_listing = [(user, orgs[org]) for user, org in user_map]
        self.assertEqual([("Bob Dole", "White House")], user_listing)

    def test_scalar_simple(self):
        class TestDoc(Document):
            x = IntField()
            y = BooleanField()

        TestDoc.drop_collection()

        TestDoc(x=10, y=True).save()
        TestDoc(x=20, y=False).save()
        TestDoc(x=30, y=True).save()

        plist = list(TestDoc.objects.scalar('x', 'y'))

        self.assertEqual(len(plist), 3)
        self.assertEqual(plist[0], (10, True))
        self.assertEqual(plist[1], (20, False))
        self.assertEqual(plist[2], (30, True))

        class UserDoc(Document):
            name = StringField()
            age = IntField()

        UserDoc.drop_collection()

        UserDoc(name="Wilson Jr", age=19).save()
        UserDoc(name="Wilson", age=43).save()
        UserDoc(name="Eliana", age=37).save()
        UserDoc(name="Tayza", age=15).save()

        ulist = list(UserDoc.objects.scalar('name', 'age'))

        self.assertEqual(ulist, [
            (u'Wilson Jr', 19),
            (u'Wilson', 43),
            (u'Eliana', 37),
            (u'Tayza', 15)])

        ulist = list(UserDoc.objects.scalar('name').order_by('age'))

        self.assertEqual(ulist, [
            (u'Tayza'),
            (u'Wilson Jr'),
            (u'Eliana'),
            (u'Wilson')])

    def test_scalar_embedded(self):
        class Profile(EmbeddedDocument):
            name = StringField()
            age = IntField()

        class Locale(EmbeddedDocument):
            city = StringField()
            country = StringField()

        class Person(Document):
            profile = EmbeddedDocumentField(Profile)
            locale = EmbeddedDocumentField(Locale)

        Person.drop_collection()

        Person(profile=Profile(name="Wilson Jr", age=19),
               locale=Locale(city="Corumba-GO", country="Brazil")).save()

        Person(profile=Profile(name="Gabriel Falcao", age=23),
               locale=Locale(city="New York", country="USA")).save()

        Person(profile=Profile(name="Lincoln de souza", age=28),
               locale=Locale(city="Belo Horizonte", country="Brazil")).save()

        Person(profile=Profile(name="Walter cruz", age=30),
               locale=Locale(city="Brasilia", country="Brazil")).save()

        self.assertEqual(
            list(Person.objects.order_by(
                'profile__age').scalar('profile__name')),
            [u'Wilson Jr', u'Gabriel Falcao', u'Lincoln de souza', u'Walter cruz'])

        ulist = list(Person.objects.order_by('locale.city')
                     .scalar('profile__name', 'profile__age', 'locale__city'))
        self.assertEqual(ulist,
                         [(u'Lincoln de souza', 28, u'Belo Horizonte'),
                          (u'Walter cruz', 30, u'Brasilia'),
                          (u'Wilson Jr', 19, u'Corumba-GO'),
                          (u'Gabriel Falcao', 23, u'New York')])

    def test_scalar_decimal(self):
        from decimal import Decimal

        class Person(Document):
            name = StringField()
            rating = DecimalField()

        Person.drop_collection()
        Person(name="Wilson Jr", rating=Decimal('1.0')).save()

        ulist = list(Person.objects.scalar('name', 'rating'))
        self.assertEqual(ulist, [(u'Wilson Jr', Decimal('1.0'))])

    def test_scalar_reference_field(self):
        class State(Document):
            name = StringField()

        class Person(Document):
            name = StringField()
            state = ReferenceField(State)

        State.drop_collection()
        Person.drop_collection()

        s1 = State(name="Goias")
        s1.save()

        Person(name="Wilson JR", state=s1).save()

        plist = list(Person.objects.scalar('name', 'state'))
        self.assertEqual(plist, [(u'Wilson JR', s1)])

    def test_scalar_generic_reference_field(self):
        class State(Document):
            name = StringField()

        class Person(Document):
            name = StringField()
            state = GenericReferenceField()

        State.drop_collection()
        Person.drop_collection()

        s1 = State(name="Goias")
        s1.save()

        Person(name="Wilson JR", state=s1).save()

        plist = list(Person.objects.scalar('name', 'state'))
        self.assertEqual(plist, [(u'Wilson JR', s1)])

    def test_generic_reference_field_with_only_and_as_pymongo(self):
        class TestPerson(Document):
            name = StringField()

        class TestActivity(Document):
            name = StringField()
            owner = GenericReferenceField()

        TestPerson.drop_collection()
        TestActivity.drop_collection()

        person = TestPerson(name='owner')
        person.save()

        a1 = TestActivity(name='a1', owner=person)
        a1.save()

        activity = TestActivity.objects(owner=person).scalar('id', 'owner').no_dereference().first()
        self.assertEqual(activity[0], a1.pk)
        self.assertEqual(activity[1]['_ref'], DBRef('test_person', person.pk))

        activity = TestActivity.objects(owner=person).only('id', 'owner')[0]
        self.assertEqual(activity.pk, a1.pk)
        self.assertEqual(activity.owner, person)

        activity = TestActivity.objects(owner=person).only('id', 'owner').as_pymongo().first()
        self.assertEqual(activity['_id'], a1.pk)
        self.assertTrue(activity['owner']['_ref'], DBRef('test_person', person.pk))

    def test_scalar_db_field(self):

        class TestDoc(Document):
            x = IntField()
            y = BooleanField()

        TestDoc.drop_collection()

        TestDoc(x=10, y=True).save()
        TestDoc(x=20, y=False).save()
        TestDoc(x=30, y=True).save()

        plist = list(TestDoc.objects.scalar('x', 'y'))
        self.assertEqual(len(plist), 3)
        self.assertEqual(plist[0], (10, True))
        self.assertEqual(plist[1], (20, False))
        self.assertEqual(plist[2], (30, True))

    def test_scalar_primary_key(self):

        class SettingValue(Document):
            key = StringField(primary_key=True)
            value = StringField()

        SettingValue.drop_collection()
        s = SettingValue(key="test", value="test value")
        s.save()

        val = SettingValue.objects.scalar('key', 'value')
        self.assertEqual(list(val), [('test', 'test value')])

    def test_scalar_cursor_behaviour(self):
        """Ensure that a query returns a valid set of results.
        """
        person1 = self.Person(name="User A", age=20)
        person1.save()
        person2 = self.Person(name="User B", age=30)
        person2.save()

        # Find all people in the collection
        people = self.Person.objects.scalar('name')
        self.assertEqual(people.count(), 2)
        results = list(people)
        self.assertEqual(results[0], "User A")
        self.assertEqual(results[1], "User B")

        # Use a query to filter the people found to just person1
        people = self.Person.objects(age=20).scalar('name')
        self.assertEqual(people.count(), 1)
        person = people.next()
        self.assertEqual(person, "User A")

        # Test limit
        people = list(self.Person.objects.limit(1).scalar('name'))
        self.assertEqual(len(people), 1)
        self.assertEqual(people[0], 'User A')

        # Test skip
        people = list(self.Person.objects.skip(1).scalar('name'))
        self.assertEqual(len(people), 1)
        self.assertEqual(people[0], 'User B')

        person3 = self.Person(name="User C", age=40)
        person3.save()

        # Test slice limit
        people = list(self.Person.objects[:2].scalar('name'))
        self.assertEqual(len(people), 2)
        self.assertEqual(people[0], 'User A')
        self.assertEqual(people[1], 'User B')

        # Test slice skip
        people = list(self.Person.objects[1:].scalar('name'))
        self.assertEqual(len(people), 2)
        self.assertEqual(people[0], 'User B')
        self.assertEqual(people[1], 'User C')

        # Test slice limit and skip
        people = list(self.Person.objects[1:2].scalar('name'))
        self.assertEqual(len(people), 1)
        self.assertEqual(people[0], 'User B')

        people = list(self.Person.objects[1:1].scalar('name'))
        self.assertEqual(len(people), 0)

        # Test slice out of range
        people = list(self.Person.objects.scalar('name')[80000:80001])
        self.assertEqual(len(people), 0)

        # Test larger slice __repr__
        self.Person.objects.delete()
        for i in range(55):
            self.Person(name='A%s' % i, age=i).save()

        self.assertEqual(self.Person.objects.scalar('name').count(), 55)
        self.assertEqual(
            "A0", "%s" % self.Person.objects.order_by('name').scalar('name').first())
        self.assertEqual(
            "A0", "%s" % self.Person.objects.scalar('name').order_by('name')[0])
        if six.PY3:
            self.assertEqual("['A1', 'A2']", "%s" % self.Person.objects.order_by(
                'age').scalar('name')[1:3])
            self.assertEqual("['A51', 'A52']", "%s" % self.Person.objects.order_by(
                'age').scalar('name')[51:53])
        else:
            self.assertEqual("[u'A1', u'A2']", "%s" % self.Person.objects.order_by(
                'age').scalar('name')[1:3])
            self.assertEqual("[u'A51', u'A52']", "%s" % self.Person.objects.order_by(
                'age').scalar('name')[51:53])

        # with_id and in_bulk
        person = self.Person.objects.order_by('name').first()
        self.assertEqual("A0", "%s" %
                         self.Person.objects.scalar('name').with_id(person.id))

        pks = self.Person.objects.order_by('age').scalar('pk')[1:3]
        names = self.Person.objects.scalar('name').in_bulk(list(pks)).values()
        if six.PY3:
            expected = "['A1', 'A2']"
        else:
            expected = "[u'A1', u'A2']"
        self.assertEqual(expected, "%s" % sorted(names))

    def test_elem_match(self):
        class Foo(EmbeddedDocument):
            shape = StringField()
            color = StringField()
            thick = BooleanField()
            meta = {'allow_inheritance': False}

        class Bar(Document):
            foo = ListField(EmbeddedDocumentField(Foo))
            meta = {'allow_inheritance': False}

        Bar.drop_collection()

        b1 = Bar(foo=[Foo(shape="square", color="purple", thick=False),
                      Foo(shape="circle", color="red", thick=True)])
        b1.save()

        b2 = Bar(foo=[Foo(shape="square", color="red", thick=True),
                      Foo(shape="circle", color="purple", thick=False)])
        b2.save()

        b3 = Bar(foo=[Foo(shape="square", thick=True),
                      Foo(shape="circle", color="purple", thick=False)])
        b3.save()

        ak = list(
            Bar.objects(foo__match={'shape': "square", "color": "purple"}))
        self.assertEqual([b1], ak)

        ak = list(
            Bar.objects(foo__elemMatch={'shape': "square", "color": "purple"}))
        self.assertEqual([b1], ak)

        ak = list(Bar.objects(foo__match=Foo(shape="square", color="purple")))
        self.assertEqual([b1], ak)

        ak = list(
            Bar.objects(foo__elemMatch={'shape': "square", "color__exists": True}))
        self.assertEqual([b1, b2], ak)

        ak = list(
            Bar.objects(foo__match={'shape': "square", "color__exists": True}))
        self.assertEqual([b1, b2], ak)

        ak = list(
            Bar.objects(foo__elemMatch={'shape': "square", "color__exists": False}))
        self.assertEqual([b3], ak)

        ak = list(
            Bar.objects(foo__match={'shape': "square", "color__exists": False}))
        self.assertEqual([b3], ak)

    def test_upsert_includes_cls(self):
        """Upserts should include _cls information for inheritable classes
        """

        class Test(Document):
            test = StringField()

        Test.drop_collection()
        Test.objects(test='foo').update_one(upsert=True, set__test='foo')
        self.assertNotIn('_cls', Test._collection.find_one())

        class Test(Document):
            meta = {'allow_inheritance': True}
            test = StringField()

        Test.drop_collection()

        Test.objects(test='foo').update_one(upsert=True, set__test='foo')
        self.assertIn('_cls', Test._collection.find_one())

    def test_update_upsert_looks_like_a_digit(self):
        class MyDoc(DynamicDocument):
            pass
        MyDoc.drop_collection()
        self.assertEqual(1, MyDoc.objects.update_one(upsert=True, inc__47=1))
        self.assertEqual(MyDoc.objects.get()['47'], 1)

    def test_dictfield_key_looks_like_a_digit(self):
        """Only should work with DictField even if they have numeric keys."""

        class MyDoc(Document):
            test = DictField()

        MyDoc.drop_collection()
        doc = MyDoc(test={'47': 1})
        doc.save()
        self.assertEqual(MyDoc.objects.only('test__47').get().test['47'], 1)

    def test_read_preference(self):
        class Bar(Document):
            txt = StringField()

            meta = {
                'indexes': ['txt']
            }

        Bar.drop_collection()
        bars = list(Bar.objects(read_preference=ReadPreference.PRIMARY))
        self.assertEqual([], bars)

        self.assertRaises(TypeError, Bar.objects, read_preference='Primary')

        # read_preference as a kwarg
        bars = Bar.objects(read_preference=ReadPreference.SECONDARY_PREFERRED)
        self.assertEqual(bars._read_preference,
                         ReadPreference.SECONDARY_PREFERRED)
        self.assertEqual(bars._cursor._Cursor__read_preference,
                         ReadPreference.SECONDARY_PREFERRED)

        # read_preference as a query set method
        bars = Bar.objects.read_preference(ReadPreference.SECONDARY_PREFERRED)
        self.assertEqual(bars._read_preference,
                         ReadPreference.SECONDARY_PREFERRED)
        self.assertEqual(bars._cursor._Cursor__read_preference,
                         ReadPreference.SECONDARY_PREFERRED)

        # read_preference after skip
        bars = Bar.objects.skip(1) \
            .read_preference(ReadPreference.SECONDARY_PREFERRED)
        self.assertEqual(bars._read_preference,
                         ReadPreference.SECONDARY_PREFERRED)
        self.assertEqual(bars._cursor._Cursor__read_preference,
                         ReadPreference.SECONDARY_PREFERRED)

        # read_preference after limit
        bars = Bar.objects.limit(1) \
            .read_preference(ReadPreference.SECONDARY_PREFERRED)
        self.assertEqual(bars._read_preference,
                         ReadPreference.SECONDARY_PREFERRED)
        self.assertEqual(bars._cursor._Cursor__read_preference,
                         ReadPreference.SECONDARY_PREFERRED)

        # read_preference after order_by
        bars = Bar.objects.order_by('txt') \
            .read_preference(ReadPreference.SECONDARY_PREFERRED)
        self.assertEqual(bars._read_preference,
                         ReadPreference.SECONDARY_PREFERRED)
        self.assertEqual(bars._cursor._Cursor__read_preference,
                         ReadPreference.SECONDARY_PREFERRED)

        # read_preference after hint
        bars = Bar.objects.hint([('txt', 1)]) \
            .read_preference(ReadPreference.SECONDARY_PREFERRED)
        self.assertEqual(bars._read_preference,
                         ReadPreference.SECONDARY_PREFERRED)
        self.assertEqual(bars._cursor._Cursor__read_preference,
                         ReadPreference.SECONDARY_PREFERRED)

    @requires_mongodb_gte_26
    def test_read_preference_aggregation_framework(self):
        class Bar(Document):
            txt = StringField()

            meta = {
                'indexes': ['txt']
            }
        # Aggregates with read_preference
        bars = Bar.objects \
                    .read_preference(ReadPreference.SECONDARY_PREFERRED) \
                    .aggregate()
        self.assertEqual(bars._CommandCursor__collection.read_preference,
                         ReadPreference.SECONDARY_PREFERRED)

    def test_json_simple(self):

        class Embedded(EmbeddedDocument):
            string = StringField()

        class Doc(Document):
            string = StringField()
            embedded_field = EmbeddedDocumentField(Embedded)

        Doc.drop_collection()
        Doc(string="Hi", embedded_field=Embedded(string="Hi")).save()
        Doc(string="Bye", embedded_field=Embedded(string="Bye")).save()

        Doc().save()
        json_data = Doc.objects.to_json(sort_keys=True, separators=(',', ':'))
        doc_objects = list(Doc.objects)

        self.assertEqual(doc_objects, Doc.objects.from_json(json_data))

    def test_json_complex(self):
        class EmbeddedDoc(EmbeddedDocument):
            pass

        class Simple(Document):
            pass

        class Doc(Document):
            string_field = StringField(default='1')
            int_field = IntField(default=1)
            float_field = FloatField(default=1.1)
            boolean_field = BooleanField(default=True)
            datetime_field = DateTimeField(default=datetime.datetime.now)
            embedded_document_field = EmbeddedDocumentField(
                EmbeddedDoc, default=lambda: EmbeddedDoc())
            list_field = ListField(default=lambda: [1, 2, 3])
            dict_field = DictField(default=lambda: {"hello": "world"})
            objectid_field = ObjectIdField(default=ObjectId)
            reference_field = ReferenceField(
                Simple, default=lambda: Simple().save())
            map_field = MapField(IntField(), default=lambda: {"simple": 1})
            decimal_field = DecimalField(default=1.0)
            complex_datetime_field = ComplexDateTimeField(default=datetime.datetime.now)
            url_field = URLField(default="http://mongoengine.org")
            dynamic_field = DynamicField(default=1)
            generic_reference_field = GenericReferenceField(
                default=lambda: Simple().save())
            sorted_list_field = SortedListField(IntField(),
                                                default=lambda: [1, 2, 3])
            email_field = EmailField(default="ross@example.com")
            geo_point_field = GeoPointField(default=lambda: [1, 2])
            sequence_field = SequenceField()
            uuid_field = UUIDField(default=uuid.uuid4)
            generic_embedded_document_field = GenericEmbeddedDocumentField(
                default=lambda: EmbeddedDoc())

        Simple.drop_collection()
        Doc.drop_collection()

        Doc().save()
        json_data = Doc.objects.to_json()
        doc_objects = list(Doc.objects)

        self.assertEqual(doc_objects, Doc.objects.from_json(json_data))

    def test_as_pymongo(self):
        class LastLogin(EmbeddedDocument):
            location = StringField()
            ip = StringField()

        class User(Document):
            id = StringField(primary_key=True)
            name = StringField()
            age = IntField()
            price = DecimalField()
            last_login = EmbeddedDocumentField(LastLogin)

        User.drop_collection()

        User.objects.create(id='Bob', name="Bob Dole", age=89, price=Decimal('1.11'))
        User.objects.create(
            id='Barak',
            name="Barak Obama",
            age=51,
            price=Decimal('2.22'),
            last_login=LastLogin(
                location='White House',
                ip='104.107.108.116'
            )
        )

        results = User.objects.as_pymongo()
        self.assertEqual(
            set(results[0].keys()),
            set(['_id', 'name', 'age', 'price'])
        )
        self.assertEqual(
            set(results[1].keys()),
            set(['_id', 'name', 'age', 'price', 'last_login'])
        )

        results = User.objects.only('id', 'name').as_pymongo()
        self.assertEqual(set(results[0].keys()), set(['_id', 'name']))

        users = User.objects.only('name', 'price').as_pymongo()
        results = list(users)
        self.assertIsInstance(results[0], dict)
        self.assertIsInstance(results[1], dict)
        self.assertEqual(results[0]['name'], 'Bob Dole')
        self.assertEqual(results[0]['price'], 1.11)
        self.assertEqual(results[1]['name'], 'Barak Obama')
        self.assertEqual(results[1]['price'], 2.22)

        users = User.objects.only('name', 'last_login').as_pymongo()
        results = list(users)
        self.assertIsInstance(results[0], dict)
        self.assertIsInstance(results[1], dict)
        self.assertEqual(results[0], {
            '_id': 'Bob',
            'name': 'Bob Dole'
        })
        self.assertEqual(results[1], {
            '_id': 'Barak',
            'name': 'Barak Obama',
            'last_login': {
                'location': 'White House',
                'ip': '104.107.108.116'
            }
        })

    def test_as_pymongo_returns_cls_attribute_when_using_inheritance(self):
        class User(Document):
            name = StringField()
            meta = {'allow_inheritance': True}

        User.drop_collection()

        user = User(name="Bob Dole").save()
        result = User.objects.as_pymongo().first()
        self.assertEqual(
            result,
            {
                '_cls': 'User',
                '_id': user.id,
                'name': 'Bob Dole'
            }
        )

    def test_as_pymongo_json_limit_fields(self):

        class User(Document):
            email = EmailField(unique=True, required=True)
            password_hash = StringField(
                db_field='password_hash', required=True)
            password_salt = StringField(
                db_field='password_salt', required=True)

        User.drop_collection()
        User(email="ross@example.com", password_salt="SomeSalt",
             password_hash="SomeHash").save()

        serialized_user = User.objects.exclude(
            'password_salt', 'password_hash').as_pymongo()[0]
        self.assertEqual({'_id', 'email'}, set(serialized_user.keys()))

        serialized_user = User.objects.exclude(
            'id', 'password_salt', 'password_hash').to_json()
        self.assertEqual('[{"email": "ross@example.com"}]', serialized_user)

        serialized_user = User.objects.only('email').as_pymongo()[0]
        self.assertEqual({'_id', 'email'}, set(serialized_user.keys()))

        serialized_user = User.objects.exclude(
            'password_salt').only('email').as_pymongo()[0]
        self.assertEqual({'_id', 'email'}, set(serialized_user.keys()))

        serialized_user = User.objects.exclude(
            'password_salt', 'id').only('email').as_pymongo()[0]
        self.assertEqual({'email'}, set(serialized_user.keys()))

        serialized_user = User.objects.exclude(
            'password_salt', 'id').only('email').to_json()
        self.assertEqual('[{"email": "ross@example.com"}]',
                         serialized_user)

    def test_only_after_count(self):
        """Test that only() works after count()"""

        class User(Document):
            name = StringField()
            age = IntField()
            address = StringField()
        User.drop_collection()
        user = User(name="User", age=50,
                    address="Moscow, Russia").save()

        user_queryset = User.objects(age=50)

        result = user_queryset.only("name", "age").as_pymongo().first()
        self.assertEqual(result, {"_id": user.id, "name": "User", "age": 50})

        result = user_queryset.count()
        self.assertEqual(result, 1)

        result = user_queryset.only("name", "age").as_pymongo().first()
        self.assertEqual(result, {"_id": user.id, "name": "User", "age": 50})

    def test_no_dereference(self):

        class Organization(Document):
            name = StringField()

        class User(Document):
            name = StringField()
            organization = ReferenceField(Organization)

        User.drop_collection()
        Organization.drop_collection()

        whitehouse = Organization(name="White House").save()
        User(name="Bob Dole", organization=whitehouse).save()

        qs = User.objects()
        qs_user = qs.first()

        self.assertIsInstance(qs.first().organization, Organization)

        self.assertIsInstance(qs.no_dereference().first().organization, DBRef)

        self.assertIsInstance(qs_user.organization, Organization)
        self.assertIsInstance(qs.first().organization, Organization)

    def test_no_dereference_internals(self):
        # Test the internals on which queryset.no_dereference relies on
        class Organization(Document):
            name = StringField()

        class User(Document):
            organization = ReferenceField(Organization)

        User.drop_collection()
        Organization.drop_collection()

        cls_organization_field = User.organization
        self.assertTrue(cls_organization_field._auto_dereference, True)  # default

        org = Organization(name="whatever").save()
        User(organization=org).save()

        qs_no_deref = User.objects().no_dereference()
        user_no_deref = qs_no_deref.first()
        self.assertFalse(qs_no_deref._auto_dereference)

        # Make sure the instance field is different from the class field
        instance_org_field = user_no_deref._fields['organization']
        self.assertIsNot(instance_org_field, cls_organization_field)
        self.assertFalse(instance_org_field._auto_dereference)

        self.assertIsInstance(user_no_deref.organization, DBRef)
        self.assertTrue(cls_organization_field._auto_dereference, True)  # Make sure the class Field wasn't altered

    def test_no_dereference_no_side_effect_on_existing_instance(self):
        # Relates to issue #1677 - ensures no regression of the bug

        class Organization(Document):
            name = StringField()

        class User(Document):
            organization = ReferenceField(Organization)
            organization_gen = GenericReferenceField()

        User.drop_collection()
        Organization.drop_collection()

        org = Organization(name="whatever").save()
        User(organization=org,
             organization_gen=org).save()

        qs = User.objects()
        user = qs.first()

        qs_no_deref = User.objects().no_dereference()
        user_no_deref = qs_no_deref.first()

        # ReferenceField
        no_derf_org = user_no_deref.organization    # was triggering the bug
        self.assertIsInstance(no_derf_org, DBRef)
        self.assertIsInstance(user.organization, Organization)

        # GenericReferenceField
        no_derf_org_gen = user_no_deref.organization_gen
        self.assertIsInstance(no_derf_org_gen, dict)
        self.assertIsInstance(user.organization_gen, Organization)

    def test_no_dereference_embedded_doc(self):

        class User(Document):
            name = StringField()

        class Member(EmbeddedDocument):
            name = StringField()
            user = ReferenceField(User)

        class Organization(Document):
            name = StringField()
            members = ListField(EmbeddedDocumentField(Member))
            ceo = ReferenceField(User)
            member = EmbeddedDocumentField(Member)
            admins = ListField(ReferenceField(User))

        Organization.drop_collection()
        User.drop_collection()

        user = User(name="Flash")
        user.save()

        member = Member(name="Flash", user=user)

        company = Organization(name="Mongo Inc",
                               ceo=user,
                               member=member,
                               admins=[user],
                               members=[member])
        company.save()

        org = Organization.objects().no_dereference().first()

        self.assertNotEqual(id(org._fields['admins']), id(Organization.admins))
        self.assertFalse(org._fields['admins']._auto_dereference)

        admin = org.admins[0]
        self.assertIsInstance(admin, DBRef)
        self.assertIsInstance(org.member.user, DBRef)
        self.assertIsInstance(org.members[0].user, DBRef)

    def test_cached_queryset(self):
        class Person(Document):
            name = StringField()

        Person.drop_collection()
        for i in range(100):
            Person(name="No: %s" % i).save()

        with query_counter() as q:
            self.assertEqual(q, 0)
            people = Person.objects

            [x for x in people]
            self.assertEqual(100, len(people._result_cache))

            import platform

            if platform.python_implementation() != "PyPy":
                # PyPy evaluates __len__ when iterating with list comprehensions while CPython does not.
                # This may be a bug in PyPy (PyPy/#1802) but it does not affect
                # the behavior of MongoEngine.
                self.assertEqual(None, people._len)
            self.assertEqual(q, 1)

            list(people)
            self.assertEqual(100, people._len)  # Caused by list calling len
            self.assertEqual(q, 1)

            people.count(with_limit_and_skip=True)  # count is cached
            self.assertEqual(q, 1)

    def test_no_cached_queryset(self):
        class Person(Document):
            name = StringField()

        Person.drop_collection()
        for i in range(100):
            Person(name="No: %s" % i).save()

        with query_counter() as q:
            self.assertEqual(q, 0)
            people = Person.objects.no_cache()

            [x for x in people]
            self.assertEqual(q, 1)

            list(people)
            self.assertEqual(q, 2)

            people.count()
            self.assertEqual(q, 3)

    def test_no_cached_queryset__repr__(self):
        class Person(Document):
            name = StringField()

        Person.drop_collection()
        qs = Person.objects.no_cache()
        self.assertEqual(repr(qs), '[]')

    def test_no_cached_on_a_cached_queryset_raise_error(self):
        class Person(Document):
            name = StringField()

        Person.drop_collection()
        Person(name='a').save()
        qs = Person.objects()
        _ = list(qs)
        with self.assertRaises(OperationError) as ctx_err:
            qs.no_cache()
        self.assertEqual("QuerySet already cached", str(ctx_err.exception))

    def test_no_cached_queryset_no_cache_back_to_cache(self):
        class Person(Document):
            name = StringField()

        Person.drop_collection()
        qs = Person.objects()
        self.assertIsInstance(qs, QuerySet)
        qs = qs.no_cache()
        self.assertIsInstance(qs, QuerySetNoCache)
        qs = qs.cache()
        self.assertIsInstance(qs, QuerySet)

    def test_cache_not_cloned(self):

        class User(Document):
            name = StringField()

            def __unicode__(self):
                return self.name

        User.drop_collection()

        User(name="Alice").save()
        User(name="Bob").save()

        users = User.objects.all().order_by('name')
        self.assertEqual("%s" % users, "[<User: Alice>, <User: Bob>]")
        self.assertEqual(2, len(users._result_cache))

        users = users.filter(name="Bob")
        self.assertEqual("%s" % users, "[<User: Bob>]")
        self.assertEqual(1, len(users._result_cache))

    def test_no_cache(self):
        """Ensure you can add meta data to file"""
        class Noddy(Document):
            fields = DictField()

        Noddy.drop_collection()
        for i in range(100):
            noddy = Noddy()
            for j in range(20):
                noddy.fields["key" + str(j)] = "value " + str(j)
            noddy.save()

        docs = Noddy.objects.no_cache()

        counter = len([1 for i in docs])
        self.assertEqual(counter, 100)

        self.assertEqual(len(list(docs)), 100)

        # Can't directly get a length of a no-cache queryset.
        with self.assertRaises(TypeError):
            len(docs)

        # Another iteration over the queryset should result in another db op.
        with query_counter() as q:
            list(docs)
            self.assertEqual(q, 1)

        # ... and another one to double-check.
        with query_counter() as q:
            list(docs)
            self.assertEqual(q, 1)

    def test_nested_queryset_iterator(self):
        # Try iterating the same queryset twice, nested.
        names = ['Alice', 'Bob', 'Chuck', 'David', 'Eric', 'Francis', 'George']

        class User(Document):
            name = StringField()

            def __unicode__(self):
                return self.name

        User.drop_collection()

        for name in names:
            User(name=name).save()

        users = User.objects.all().order_by('name')
        outer_count = 0
        inner_count = 0
        inner_total_count = 0

        with query_counter() as q:
            self.assertEqual(q, 0)

            self.assertEqual(users.count(with_limit_and_skip=True), 7)

            for i, outer_user in enumerate(users):
                self.assertEqual(outer_user.name, names[i])
                outer_count += 1
                inner_count = 0

                # Calling len might disrupt the inner loop if there are bugs
                self.assertEqual(users.count(with_limit_and_skip=True), 7)

                for j, inner_user in enumerate(users):
                    self.assertEqual(inner_user.name, names[j])
                    inner_count += 1
                    inner_total_count += 1

                # inner loop should always be executed seven times
                self.assertEqual(inner_count, 7)

            # outer loop should be executed seven times total
            self.assertEqual(outer_count, 7)
            # inner loop should be executed fourtynine times total
            self.assertEqual(inner_total_count, 7 * 7)

            self.assertEqual(q, 2)

    def test_no_sub_classes(self):
        class A(Document):
            x = IntField()
            y = IntField()

            meta = {'allow_inheritance': True}

        class B(A):
            z = IntField()

        class C(B):
            zz = IntField()

        A.drop_collection()

        A(x=10, y=20).save()
        A(x=15, y=30).save()
        B(x=20, y=40).save()
        B(x=30, y=50).save()
        C(x=40, y=60).save()

        self.assertEqual(A.objects.no_sub_classes().count(), 2)
        self.assertEqual(A.objects.count(), 5)

        self.assertEqual(B.objects.no_sub_classes().count(), 2)
        self.assertEqual(B.objects.count(), 3)

        self.assertEqual(C.objects.no_sub_classes().count(), 1)
        self.assertEqual(C.objects.count(), 1)

        for obj in A.objects.no_sub_classes():
            self.assertEqual(obj.__class__, A)

        for obj in B.objects.no_sub_classes():
            self.assertEqual(obj.__class__, B)

        for obj in C.objects.no_sub_classes():
            self.assertEqual(obj.__class__, C)

    def test_query_generic_embedded_document(self):
        """Ensure that querying sub field on generic_embedded_field works
        """
        class A(EmbeddedDocument):
            a_name = StringField()

        class B(EmbeddedDocument):
            b_name = StringField()

        class Doc(Document):
            document = GenericEmbeddedDocumentField(choices=(A, B))

        Doc.drop_collection()
        Doc(document=A(a_name='A doc')).save()
        Doc(document=B(b_name='B doc')).save()

        # Using raw in filter working fine
        self.assertEqual(Doc.objects(
            __raw__={'document.a_name': 'A doc'}).count(), 1)
        self.assertEqual(Doc.objects(
            __raw__={'document.b_name': 'B doc'}).count(), 1)
        self.assertEqual(Doc.objects(document__a_name='A doc').count(), 1)
        self.assertEqual(Doc.objects(document__b_name='B doc').count(), 1)

    def test_query_reference_to_custom_pk_doc(self):

        class A(Document):
            id = StringField(primary_key=True)

        class B(Document):
            a = ReferenceField(A)

        A.drop_collection()
        B.drop_collection()

        a = A.objects.create(id='custom_id')
        B.objects.create(a=a)

        self.assertEqual(B.objects.count(), 1)
        self.assertEqual(B.objects.get(a=a).a, a)
        self.assertEqual(B.objects.get(a=a.id).a, a)

    def test_cls_query_in_subclassed_docs(self):

        class Animal(Document):
            name = StringField()

            meta = {
                'allow_inheritance': True
            }

        class Dog(Animal):
            pass

        class Cat(Animal):
            pass

        self.assertEqual(Animal.objects(name='Charlie')._query, {
            'name': 'Charlie',
            '_cls': {'$in': ('Animal', 'Animal.Dog', 'Animal.Cat')}
        })
        self.assertEqual(Dog.objects(name='Charlie')._query, {
            'name': 'Charlie',
            '_cls': 'Animal.Dog'
        })
        self.assertEqual(Cat.objects(name='Charlie')._query, {
            'name': 'Charlie',
            '_cls': 'Animal.Cat'
        })

    def test_can_have_field_same_name_as_query_operator(self):

        class Size(Document):
            name = StringField()

        class Example(Document):
            size = ReferenceField(Size)

        Size.drop_collection()
        Example.drop_collection()

        instance_size = Size(name="Large").save()
        Example(size=instance_size).save()

        self.assertEqual(Example.objects(size=instance_size).count(), 1)
        self.assertEqual(Example.objects(size__in=[instance_size]).count(), 1)

    def test_cursor_in_an_if_stmt(self):

        class Test(Document):
            test_field = StringField()

        Test.drop_collection()
        queryset = Test.objects

        if queryset:
            raise AssertionError('Empty cursor returns True')

        test = Test()
        test.test_field = 'test'
        test.save()

        queryset = Test.objects
        if not test:
            raise AssertionError('Cursor has data and returned False')

        queryset.next()
        if not queryset:
            raise AssertionError('Cursor has data and it must returns True,'
                                 ' even in the last item.')

    def test_bool_performance(self):

        class Person(Document):
            name = StringField()

        Person.drop_collection()
        for i in range(100):
            Person(name="No: %s" % i).save()

        with query_counter() as q:
            if Person.objects:
                pass

            self.assertEqual(q, 1)
            op = q.db.system.profile.find({"ns":
                                           {"$ne": "%s.system.indexes" % q.db.name}})[0]

            self.assertEqual(op['nreturned'], 1)

    def test_bool_with_ordering(self):
        ORDER_BY_KEY, CMD_QUERY_KEY = get_key_compat(self.mongodb_version)

        class Person(Document):
            name = StringField()

        Person.drop_collection()

        Person(name="Test").save()

        # Check that bool(queryset) does not uses the orderby
        qs = Person.objects.order_by('name')
        with query_counter() as q:

            if bool(qs):
                pass

            op = q.db.system.profile.find({"ns":
                                           {"$ne": "%s.system.indexes" % q.db.name}})[0]

            self.assertNotIn(ORDER_BY_KEY, op[CMD_QUERY_KEY])

        # Check that normal query uses orderby
        qs2 = Person.objects.order_by('name')
        with query_counter() as q:

            for x in qs2:
                pass

            op = q.db.system.profile.find({"ns":
                                           {"$ne": "%s.system.indexes" % q.db.name}})[0]

            self.assertIn(ORDER_BY_KEY, op[CMD_QUERY_KEY])

    def test_bool_with_ordering_from_meta_dict(self):
        ORDER_BY_KEY, CMD_QUERY_KEY = get_key_compat(self.mongodb_version)

        class Person(Document):
            name = StringField()
            meta = {
                'ordering': ['name']
            }

        Person.drop_collection()

        Person(name="B").save()
        Person(name="C").save()
        Person(name="A").save()

        with query_counter() as q:

            if Person.objects:
                pass

            op = q.db.system.profile.find({"ns":
                                           {"$ne": "%s.system.indexes" % q.db.name}})[0]

            self.assertNotIn('$orderby', op[CMD_QUERY_KEY],
                             'BaseQuerySet must remove orderby from meta in boolen test')

            self.assertEqual(Person.objects.first().name, 'A')
            self.assertTrue(Person.objects._has_data(),
                            'Cursor has data and returned False')

    @requires_mongodb_gte_26
    def test_queryset_aggregation_framework(self):
        class Person(Document):
            name = StringField()
            age = IntField()

        Person.drop_collection()

        p1 = Person(name="Isabella Luanna", age=16)
        p2 = Person(name="Wilson Junior", age=21)
        p3 = Person(name="Sandra Mara", age=37)
        Person.objects.insert([p1, p2, p3])

        data = Person.objects(age__lte=22).aggregate(
            {'$project': {'name': {'$toUpper': '$name'}}}
        )

        self.assertEqual(list(data), [
            {'_id': p1.pk, 'name': "ISABELLA LUANNA"},
            {'_id': p2.pk, 'name': "WILSON JUNIOR"}
        ])

        data = Person.objects(age__lte=22).order_by('-name').aggregate(
            {'$project': {'name': {'$toUpper': '$name'}}}
        )

        self.assertEqual(list(data), [
            {'_id': p2.pk, 'name': "WILSON JUNIOR"},
            {'_id': p1.pk, 'name': "ISABELLA LUANNA"}
        ])

        data = Person.objects(age__gte=17, age__lte=40).order_by('-age').aggregate({
            '$group': {
                '_id': None,
                'total': {'$sum': 1},
                'avg': {'$avg': '$age'}
            }
        })
        self.assertEqual(list(data), [
            {'_id': None, 'avg': 29, 'total': 2}
        ])

    @requires_mongodb_gte_26
    def test_queryset_aggregation_with_skip(self):
        class Person(Document):
            name = StringField()
            age = IntField()

        Person.drop_collection()

        p1 = Person(name="Isabella Luanna", age=16)
        p2 = Person(name="Wilson Junior", age=21)
        p3 = Person(name="Sandra Mara", age=37)
        Person.objects.insert([p1, p2, p3])

        data = Person.objects.skip(1).aggregate(
            {'$project': {'name': {'$toUpper': '$name'}}}
        )

        self.assertEqual(list(data), [
            {'_id': p2.pk, 'name': "WILSON JUNIOR"},
            {'_id': p3.pk, 'name': "SANDRA MARA"}
        ])

    @requires_mongodb_gte_26
    def test_queryset_aggregation_with_limit(self):
        class Person(Document):
            name = StringField()
            age = IntField()

        Person.drop_collection()

        p1 = Person(name="Isabella Luanna", age=16)
        p2 = Person(name="Wilson Junior", age=21)
        p3 = Person(name="Sandra Mara", age=37)
        Person.objects.insert([p1, p2, p3])

        data = Person.objects.limit(1).aggregate(
            {'$project': {'name': {'$toUpper': '$name'}}}
        )

        self.assertEqual(list(data), [
            {'_id': p1.pk, 'name': "ISABELLA LUANNA"}
        ])

    @requires_mongodb_gte_26
    def test_queryset_aggregation_with_sort(self):
        class Person(Document):
            name = StringField()
            age = IntField()

        Person.drop_collection()

        p1 = Person(name="Isabella Luanna", age=16)
        p2 = Person(name="Wilson Junior", age=21)
        p3 = Person(name="Sandra Mara", age=37)
        Person.objects.insert([p1, p2, p3])

        data = Person.objects.order_by('name').aggregate(
            {'$project': {'name': {'$toUpper': '$name'}}}
        )

        self.assertEqual(list(data), [
            {'_id': p1.pk, 'name': "ISABELLA LUANNA"},
            {'_id': p3.pk, 'name': "SANDRA MARA"},
            {'_id': p2.pk, 'name': "WILSON JUNIOR"}
        ])

    @requires_mongodb_gte_26
    def test_queryset_aggregation_with_skip_with_limit(self):
        class Person(Document):
            name = StringField()
            age = IntField()

        Person.drop_collection()

        p1 = Person(name="Isabella Luanna", age=16)
        p2 = Person(name="Wilson Junior", age=21)
        p3 = Person(name="Sandra Mara", age=37)
        Person.objects.insert([p1, p2, p3])

        data = list(
            Person.objects.skip(1).limit(1).aggregate(
            {'$project': {'name': {'$toUpper': '$name'}}}
            )
        )

        self.assertEqual(list(data), [
            {'_id': p2.pk, 'name': "WILSON JUNIOR"},
        ])

        # Make sure limit/skip chaining order has no impact
        data2 = Person.objects.limit(1).skip(1).aggregate(
            {'$project': {'name': {'$toUpper': '$name'}}}
        )

        self.assertEqual(data, list(data2))

    @requires_mongodb_gte_26
    def test_queryset_aggregation_with_sort_with_limit(self):
        class Person(Document):
            name = StringField()
            age = IntField()

        Person.drop_collection()

        p1 = Person(name="Isabella Luanna", age=16)
        p2 = Person(name="Wilson Junior", age=21)
        p3 = Person(name="Sandra Mara", age=37)
        Person.objects.insert([p1, p2, p3])

        data = Person.objects.order_by('name').limit(2).aggregate(
            {'$project': {'name': {'$toUpper': '$name'}}}
        )

        self.assertEqual(list(data), [
            {'_id': p1.pk, 'name': "ISABELLA LUANNA"},
            {'_id': p3.pk, 'name': "SANDRA MARA"}
        ])

        # Verify adding limit/skip steps works as expected
        data = Person.objects.order_by('name').limit(2).aggregate(
            {'$project': {'name': {'$toUpper': '$name'}}},
            {'$limit': 1},
        )

        self.assertEqual(list(data), [
            {'_id': p1.pk, 'name': "ISABELLA LUANNA"},
        ])

        data = Person.objects.order_by('name').limit(2).aggregate(
            {'$project': {'name': {'$toUpper': '$name'}}},
            {'$skip': 1},
            {'$limit': 1},
        )

        self.assertEqual(list(data), [
            {'_id': p3.pk, 'name': "SANDRA MARA"},
        ])

    @requires_mongodb_gte_26
    def test_queryset_aggregation_with_sort_with_skip(self):
        class Person(Document):
            name = StringField()
            age = IntField()

        Person.drop_collection()

        p1 = Person(name="Isabella Luanna", age=16)
        p2 = Person(name="Wilson Junior", age=21)
        p3 = Person(name="Sandra Mara", age=37)
        Person.objects.insert([p1, p2, p3])

        data = Person.objects.order_by('name').skip(2).aggregate(
            {'$project': {'name': {'$toUpper': '$name'}}}
        )

        self.assertEqual(list(data), [
            {'_id': p2.pk, 'name': "WILSON JUNIOR"}
        ])

    @requires_mongodb_gte_26
    def test_queryset_aggregation_with_sort_with_skip_with_limit(self):
        class Person(Document):
            name = StringField()
            age = IntField()

        Person.drop_collection()

        p1 = Person(name="Isabella Luanna", age=16)
        p2 = Person(name="Wilson Junior", age=21)
        p3 = Person(name="Sandra Mara", age=37)
        Person.objects.insert([p1, p2, p3])

        data = Person.objects.order_by('name').skip(1).limit(1).aggregate(
            {'$project': {'name': {'$toUpper': '$name'}}}
        )

        self.assertEqual(list(data), [
            {'_id': p3.pk, 'name': "SANDRA MARA"}
        ])

    def test_delete_count(self):
        [self.Person(name="User {0}".format(i), age=i * 10).save() for i in range(1, 4)]
        self.assertEqual(self.Person.objects().delete(), 3)  # test ordinary QuerySey delete count

        [self.Person(name="User {0}".format(i), age=i * 10).save() for i in range(1, 4)]

        self.assertEqual(self.Person.objects().skip(1).delete(), 2)  # test Document delete with existing documents

        self.Person.objects().delete()
        self.assertEqual(self.Person.objects().skip(1).delete(), 0)  # test Document delete without existing documents

    def test_max_time_ms(self):
        # 778: max_time_ms can get only int or None as input
        self.assertRaises(TypeError,
                          self.Person.objects(name="name").max_time_ms,
                          'not a number')

    def test_subclass_field_query(self):
        class Animal(Document):
            is_mamal = BooleanField()
            meta = {'allow_inheritance': True}

        class Cat(Animal):
            whiskers_length = FloatField()

        class ScottishCat(Cat):
            folded_ears = BooleanField()

        Animal.drop_collection()

        Animal(is_mamal=False).save()
        Cat(is_mamal=True, whiskers_length=5.1).save()
        ScottishCat(is_mamal=True, folded_ears=True).save()
        self.assertEquals(Animal.objects(folded_ears=True).count(), 1)
        self.assertEquals(Animal.objects(whiskers_length=5.1).count(), 1)

    def test_loop_over_invalid_id_does_not_crash(self):
        class Person(Document):
            name = StringField()

        Person.drop_collection()

        Person._get_collection().insert_one({'name': 'a', 'id': ''})
        for p in Person.objects():
            self.assertEqual(p.name, 'a')

    def test_len_during_iteration(self):
        """Tests that calling len on a queyset during iteration doesn't
        stop paging.
        """
        class Data(Document):
            pass

        for i in range(300):
            Data().save()

        records = Data.objects.limit(250)

        # This should pull all 250 docs from mongo and populate the result
        # cache
        len(records)

        # Assert that iterating over documents in the qs touches every
        # document even if we call len(qs) midway through the iteration.
        for i, r in enumerate(records):
            if i == 58:
                len(records)
        self.assertEqual(i, 249)

        # Assert the same behavior is true even if we didn't pre-populate the
        # result cache.
        records = Data.objects.limit(250)
        for i, r in enumerate(records):
            if i == 58:
                len(records)
        self.assertEqual(i, 249)

    def test_iteration_within_iteration(self):
        """You should be able to reliably iterate over all the documents
        in a given queryset even if there are multiple iterations of it
        happening at the same time.
        """
        class Data(Document):
            pass

        for i in range(300):
            Data().save()

        qs = Data.objects.limit(250)
        for i, doc in enumerate(qs):
            for j, doc2 in enumerate(qs):
                pass

        self.assertEqual(i, 249)
        self.assertEqual(j, 249)

    def test_in_operator_on_non_iterable(self):
        """Ensure that using the `__in` operator on a non-iterable raises an
        error.
        """
        class User(Document):
            name = StringField()

        class BlogPost(Document):
            content = StringField()
            authors = ListField(ReferenceField(User))

        User.drop_collection()
        BlogPost.drop_collection()

        author = User.objects.create(name='Test User')
        post = BlogPost.objects.create(content='Had a good coffee today...',
                                       authors=[author])

        # Make sure using `__in` with a list works
        blog_posts = BlogPost.objects(authors__in=[author])
        self.assertEqual(list(blog_posts), [post])

        # Using `__in` with a non-iterable should raise a TypeError
        self.assertRaises(TypeError, BlogPost.objects(authors__in=author.pk).count)

        # Using `__in` with a `Document` (which is seemingly iterable but not
        # in a way we'd expect) should raise a TypeError, too
        self.assertRaises(TypeError, BlogPost.objects(authors__in=author).count)

    def test_create_count(self):
        self.Person.drop_collection()
        self.Person.objects.create(name="Foo")
        self.Person.objects.create(name="Bar")
        self.Person.objects.create(name="Baz")
        self.assertEqual(self.Person.objects.count(with_limit_and_skip=True), 3)

        newPerson = self.Person.objects.create(name="Foo_1")
        self.assertEqual(self.Person.objects.count(with_limit_and_skip=True), 4)


if __name__ == '__main__':
    unittest.main()<|MERGE_RESOLUTION|>--- conflicted
+++ resolved
@@ -17,12 +17,7 @@
 from mongoengine.connection import get_connection, get_db
 from mongoengine.context_managers import query_counter, switch_db
 from mongoengine.errors import InvalidQueryError
-<<<<<<< HEAD
-from mongoengine.mongodb_support import get_mongodb_version, MONGODB_32
-=======
 from mongoengine.mongodb_support import get_mongodb_version, MONGODB_32, MONGODB_36
-from mongoengine.pymongo_support import IS_PYMONGO_3
->>>>>>> 9a55caed
 from mongoengine.queryset import (DoesNotExist, MultipleObjectsReturned,
                                   QuerySet, QuerySetManager, queryset_manager)
 from tests.utils import requires_mongodb_gte_26
@@ -2189,7 +2184,7 @@
     def test_pull_from_nested_embedded_using_in_nin(self):
         """Ensure that the 'pull' update operation works on embedded documents using 'in' and 'nin' operators.
         """
-        
+
         class User(EmbeddedDocument):
             name = StringField()
 
@@ -2210,7 +2205,7 @@
         b = User(name='Frank')
         x = User(name='Harry')
         y = User(name='John')
-        
+
         s = Site(name="test", collaborators=Collaborator(
             helpful=[a, b], unhelpful=[x, y])).save()
 
