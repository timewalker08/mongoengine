--- conflicted
+++ resolved
@@ -949,18 +949,13 @@
                 self._data[name] = value
                 if hasattr(self, '_changed_fields'):
                     self._mark_as_changed(name)
-<<<<<<< HEAD
+
         if (self._is_document and not self._created and
-            name in self._meta.get('shard_key', tuple())):
+            name in self._meta.get('shard_key', tuple()) and
+            self._data.get(name) != value):
             OperationError = _import_class('OperationError')
             msg = "Shard Keys are immutable. Tried to update %s" % name
             raise OperationError(msg)
-=======
-
-        if not self._created and name in self._meta.get('shard_key', tuple()) and self._data[name] != value:
-            from queryset import OperationError
-            raise OperationError("Shard Keys are immutable. Tried to update %s" % name)
->>>>>>> ab60fd04
 
         super(BaseDocument, self).__setattr__(name, value)
 
