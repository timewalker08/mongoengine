<<<<<<< HEAD
"""
Helper functions, constants, and types to aid with Python v2.7 - v3.x and
PyMongo v2.7 - v3.x support.
"""
=======
"""Helper functions and types to aid with Python 2.6 - 3 support."""

import sys
import warnings

>>>>>>> 7b860f77
import pymongo
import six


# Show a deprecation warning for people using Python v2.6
# TODO remove in mongoengine v0.11.0
if sys.version_info[0] == 2 and sys.version_info[1] == 6:
    warnings.warn(
        'Python v2.6 support is deprecated and is going to be dropped '
        'entirely in the upcoming v0.11.0 release. Update your Python '
        'version if you want to have access to the latest features and '
        'bug fixes in MongoEngine.',
        DeprecationWarning
    )

if pymongo.version_tuple[0] < 3:
    IS_PYMONGO_3 = False
else:
    IS_PYMONGO_3 = True


# six.BytesIO resolves to StringIO.StringIO in Py2 and io.BytesIO in Py3.
StringIO = six.BytesIO

# Additionally for Py2, try to use the faster cStringIO, if available
if not six.PY3:
    try:
        import cStringIO
    except ImportError:
        pass
    else:
        StringIO = cStringIO.StringIO<|MERGE_RESOLUTION|>--- conflicted
+++ resolved
@@ -1,29 +1,14 @@
-<<<<<<< HEAD
 """
 Helper functions, constants, and types to aid with Python v2.7 - v3.x and
 PyMongo v2.7 - v3.x support.
 """
-=======
-"""Helper functions and types to aid with Python 2.6 - 3 support."""
 
 import sys
 import warnings
 
->>>>>>> 7b860f77
 import pymongo
 import six
 
-
-# Show a deprecation warning for people using Python v2.6
-# TODO remove in mongoengine v0.11.0
-if sys.version_info[0] == 2 and sys.version_info[1] == 6:
-    warnings.warn(
-        'Python v2.6 support is deprecated and is going to be dropped '
-        'entirely in the upcoming v0.11.0 release. Update your Python '
-        'version if you want to have access to the latest features and '
-        'bug fixes in MongoEngine.',
-        DeprecationWarning
-    )
 
 if pymongo.version_tuple[0] < 3:
     IS_PYMONGO_3 = False
