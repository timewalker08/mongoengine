The PRIMARY AUTHORS are (and/or have been):

Ross Lawley <ross.lawley@gmail.com>
Harry Marr <harry@hmarr.com>
Matt Dennewitz <mattdennewitz@gmail.com>
Deepak Thukral <iapain@yahoo.com>
Florian Schlachter <flori@n-schlachter.de>
Steve Challis <steve@stevechallis.com>
Wilson Júnior <wilsonpjunior@gmail.com>
Dan Crosta https://github.com/dcrosta
Laine Herron https://github.com/LaineHerron

CONTRIBUTORS

Derived from the git logs, inevitably incomplete but all of whom and others
have submitted patches, reported bugs and generally helped make MongoEngine
that much better:

 * blackbrrr
 * Florian Schlachter
 * Vincent Driessen
 * Steve Challis
 * flosch
 * Deepak Thukral
 * Colin Howe
 * Wilson Júnior (https://github.com/wpjunior)
 * Alistair Roche
 * Dan Crosta
 * Viktor Kerkez
 * Stephan Jaekel
 * Rached Ben Mustapha
 * Greg Turner
 * Daniel Hasselrot
 * Mircea Pasoi
 * Matt Chisholm
 * James Punteney
 * TimothéePeignier
 * Stuart Rackham
 * Serge Matveenko
 * Matt Dennewitz
 * Don Spaulding
 * Ales Zoulek
 * sshwsfc
 * sib
 * Samuel Clay
 * Nick Vlku
 * martin
 * Flavio Amieiro
 * Анхбаяр Лхагвадорж
 * Zak Johnson
 * Victor Farazdagi
 * vandersonmota
 * Theo Julienne
 * sp
 * Slavi Pantaleev
 * Richard Henry
 * Nicolas Perriault
 * Nick Vlku Jr
 * Michael Henson
 * Leo Honkanen
 * kuno
 * Josh Ourisman
 * Jaime
 * Igor Ivanov
 * Gregg Lind
 * Gareth Lloyd
 * Albert Choi
 * John Arnfield
 * grubberr
 * Paul Aliagas
 * Paul Cunnane
 * Julien Rebetez
 * Marc Tamlyn
 * Karim Allah
 * Adam Parrish
 * jpfarias
 * jonrscott
 * Alice Zoë Bevan-McGregor (https://github.com/amcgregor/)
 * Stephen Young
 * tkloc
 * aid
 * yamaneko1212
 * dave mankoff
 * Alexander G. Morano
 * jwilder
 * Joe Shaw
 * Adam Flynn
 * Ankhbayar
 * Jan Schrewe
 * David Koblas
 * Crittercism
 * Alvin Liang
 * andrewmlevy
 * Chris Faulkner
 * Ashwin Purohit
 * Shalabh Aggarwal
 * Chris Williams
 * Robert Kajic
 * Jacob Peddicord
 * Nils Hasenbanck
 * mostlystatic
 * Greg Banks
 * swashbuckler
 * Adam Reeve
 * Anthony Nemitz
 * deignacio
 * Shaun Duncan
 * Meir Kriheli
 * Andrey Fedoseev
 * aparajita
 * Tristan Escalada
 * Alexander Koshelev
 * Jaime Irurzun
 * Alexandre González
 * Thomas Steinacher
 * Tommi Komulainen
 * Peter Landry
 * biszkoptwielki
 * Anton Kolechkin
 * Sergey Nikitin
 * psychogenic
 * Stefan Wójcik (https://github.com/wojcikstefan)
 * dimonb
 * Garry Polley
 * James Slagle
 * Adrian Scott
 * Peter Teichman
 * Jakub Kot
 * Jorge Bastida
 * Aleksandr Sorokoumov
 * Yohan Graterol
 * bool-dev
 * Russ Weeks
 * Paul Swartz
 * Sundar Raman
 * Benoit Louy
 * Loic Raucy (https://github.com/lraucy)
 * hellysmile
 * Jaepil Jeong
 * Daniil Sharou
 * Pete Campton
 * Martyn Smith
 * Marcelo Anton
 * Aleksey Porfirov (https://github.com/lexqt)
 * Nicolas Trippar
 * Manuel Hermann
 * Gustavo Gawryszewski
 * Max Countryman
 * caitifbrito
 * lcya86 刘春洋
 * Martin Alderete (https://github.com/malderete)
 * Nick Joyce
 * Jared Forsyth
 * Kenneth Falck
 * Lukasz Balcerzak
 * Nicolas Cortot
 * Alex (https://github.com/kelsta)
 * Jin Zhang
 * Daniel Axtens
 * Leo-Naeka
 * Ryan Witt (https://github.com/ryanwitt)
 * Jiequan (https://github.com/Jiequan)
 * hensom (https://github.com/hensom)
 * zhy0216 (https://github.com/zhy0216)
 * istinspring (https://github.com/istinspring)
 * Massimo Santini (https://github.com/mapio)
 * Nigel McNie (https://github.com/nigelmcnie)
 * ygbourhis (https://github.com/ygbourhis)
 * Bob Dickinson (https://github.com/BobDickinson)
 * Michael Bartnett (https://github.com/michaelbartnett)
 * Alon Horev (https://github.com/alonho)
 * Kelvin Hammond (https://github.com/kelvinhammond)
 * Jatin Chopra (https://github.com/jatin)
 * Paul Uithol (https://github.com/PaulUithol)
 * Thom Knowles (https://github.com/fleat)
 * Paul (https://github.com/squamous)
 * Olivier Cortès (https://github.com/Karmak23)
 * crazyzubr (https://github.com/crazyzubr)
 * FrankSomething (https://github.com/FrankSomething)
 * Alexandr Morozov (https://github.com/LK4D4)
 * mishudark (https://github.com/mishudark)
 * Joe Friedl (https://github.com/grampajoe)
 * Daniel Ward (https://github.com/danielward)
 * Aniket Deshpande (https://github.com/anicake)
 * rfkrocktk (https://github.com/rfkrocktk)
 * Gustavo Andrés Angulo (https://github.com/woakas)
 * Dmytro Popovych (https://github.com/drudim)
 * Tom (https://github.com/tomprimozic)
 * j0hnsmith (https://github.com/j0hnsmith)
 * Damien Churchill (https://github.com/damoxc)
 * Jonathan Simon Prates (https://github.com/jonathansp)
 * Thiago Papageorgiou (https://github.com/tmpapageorgiou)
 * Omer Katz (https://github.com/thedrow)
 * Falcon Dai (https://github.com/falcondai)
 * Polyrabbit (https://github.com/polyrabbit)
 * Sagiv Malihi (https://github.com/sagivmalihi)
 * Dmitry Konishchev (https://github.com/KonishchevDmitry)
 * Martyn Smith (https://github.com/martynsmith)
 * Andrei Zbikowski (https://github.com/b1naryth1ef)
 * Ronald van Rij (https://github.com/ronaldvanrij)
 * François Schmidts (https://github.com/jaesivsm)
 * Eric Plumb (https://github.com/professorplumb)
 * Damien Churchill (https://github.com/damoxc)
 * Aleksandr Sorokoumov (https://github.com/Gerrrr)
 * Clay McClure (https://github.com/claymation)
 * Bruno Rocha (https://github.com/rochacbruno)
 * Norberto Leite (https://github.com/nleite)
 * Bob Cribbs (https://github.com/bocribbz)
 * Jay Shirley (https://github.com/jshirley)
 * David Bordeynik (https://github.com/DavidBord)
 * Axel Haustant (https://github.com/noirbizarre)
 * David Czarnecki (https://github.com/czarneckid)
 * Vyacheslav Murashkin (https://github.com/a4tunado)
 * André Ericson https://github.com/aericson)
 * Mikhail Moshnogorsky (https://github.com/mikhailmoshnogorsky)
 * Diego Berrocal (https://github.com/cestdiego)
 * Matthew Ellison (https://github.com/seglberg)
 * Jimmy Shen (https://github.com/jimmyshen)
 * J. Fernando Sánchez (https://github.com/balkian)
 * Michael Chase (https://github.com/rxsegrxup)
 * Eremeev Danil (https://github.com/elephanter)
 * Catstyle Lee (https://github.com/Catstyle)
 * Kiryl Yermakou (https://github.com/rma4ok)
 * Matthieu Rigal (https://github.com/MRigal)
 * Charanpal Dhanjal (https://github.com/charanpald)
 * Emmanuel Leblond (https://github.com/touilleMan)
 * Breeze.Kay (https://github.com/9nix00)
 * Vicki Donchenko (https://github.com/kivistein)
 * Emile Caron (https://github.com/emilecaron)
 * Amit Lichtenberg (https://github.com/amitlicht)
 * Gang Li (https://github.com/iici-gli)
 * Lars Butler (https://github.com/larsbutler)
 * George Macon (https://github.com/gmacon)
 * Ashley Whetter (https://github.com/AWhetter)
 * Paul-Armand Verhaegen (https://github.com/paularmand)
 * Steven Rossiter (https://github.com/BeardedSteve)
 * Luo Peng (https://github.com/RussellLuo)
 * Bryan Bennett (https://github.com/bbenne10)
 * Gilb's Gilb's (https://github.com/gilbsgilbs)
 * Joshua Nedrud (https://github.com/Neurostack)
 * Shu Shen (https://github.com/shushen)
 * xiaost7 (https://github.com/xiaost7)
 * Victor Varvaryuk
 * Stanislav Kaledin (https://github.com/sallyruthstruik)
 * Dmitry Yantsen (https://github.com/mrTable)
<<<<<<< HEAD
=======
 * Renjianxin (https://github.com/Davidrjx)
>>>>>>> 3794b181
 * Erdenezul Batmunkh (https://github.com/erdenezul)<|MERGE_RESOLUTION|>--- conflicted
+++ resolved
@@ -243,8 +243,5 @@
  * Victor Varvaryuk
  * Stanislav Kaledin (https://github.com/sallyruthstruik)
  * Dmitry Yantsen (https://github.com/mrTable)
-<<<<<<< HEAD
-=======
  * Renjianxin (https://github.com/Davidrjx)
->>>>>>> 3794b181
  * Erdenezul Batmunkh (https://github.com/erdenezul)