# For full coverage, we'd have to test all supported Python, MongoDB, and
# PyMongo combinations. However, that would result in an overly long build
# with a very large number of jobs, hence we only test a subset of all the
# combinations:
# * MongoDB v3.4 & the latest PyMongo v3.x is currently the "main" setup,
#   tested against Python v2.7, v3.5, v3.6, and PyPy.
# * Besides that, we test the lowest actively supported Python/MongoDB/PyMongo
#   combination: MongoDB v3.4, PyMongo v3.4, Python v2.7.
# * MongoDB v3.6 is tested against Python v3.6, and PyMongo v3.6, v3.7, v3.8.
#
# We should periodically check MongoDB Server versions supported by MongoDB
# Inc., add newly released versions to the test matrix, and remove versions
# which have reached their End of Life. See:
# 1. https://www.mongodb.com/support-policy.
# 2. https://docs.mongodb.com/ecosystem/drivers/driver-compatibility-reference/#python-driver-compatibility
#
# Reminder: Update README.rst if you change MongoDB versions we test.


language: python
python:
- 2.7
- 3.5
- 3.6
- 3.7
- pypy
- pypy3

dist: xenial

env:
  global:
    - MONGODB_3_4=3.4.17
    - MONGODB_3_6=3.6.12
    - PYMONGO_3_X=3.x
    - PYMONGO_3_4=3.4.x
  matrix:
    - MONGODB=${MONGODB_3_4} PYMONGO=${PYMONGO_3_X}

matrix:

  # Finish the build as soon as one job fails
  fast_finish: true

  include:
  - python: 2.7
<<<<<<< HEAD
    env: MONGODB=${MONGODB_3_4} PYMONGO=${PYMONGO_3_4}
  - python: 3.6
    env: MONGODB=${MONGODB_3_6} PYMONGO=${PYMONGO_3_X}
=======
    env: MONGODB=${MONGODB_3_4} PYMONGO=3.4.x
>>>>>>> bc14f2cd
  - python: 3.7
    env: MONGODB=${MONGODB_3_6} PYMONGO=${PYMONGO_3_X}


install:
  # Install Mongo
  - wget http://fastdl.mongodb.org/linux/mongodb-linux-x86_64-${MONGODB}.tgz
  - tar xzf mongodb-linux-x86_64-${MONGODB}.tgz
  - ${PWD}/mongodb-linux-x86_64-${MONGODB}/bin/mongod --version
  # Install Python dependencies.
  - pip install --upgrade pip
  - pip install coveralls
  - pip install flake8 flake8-import-order
  - pip install tox         # tox 3.11.0 has requirement virtualenv>=14.0.0
  - pip install virtualenv  # virtualenv>=14.0.0 has dropped Python 3.2 support (and pypy3 is based on py32)
  # Install the tox venv.
  - tox -e $(echo py$TRAVIS_PYTHON_VERSION-mg$PYMONGO | tr -d . | sed -e 's/pypypy/pypy/') -- -e test
  # Install black for Python v3.7 only.
  - if [[ $TRAVIS_PYTHON_VERSION == '3.7' ]]; then pip install black; fi

before_script:
  - mkdir ${PWD}/mongodb-linux-x86_64-${MONGODB}/data
  - ${PWD}/mongodb-linux-x86_64-${MONGODB}/bin/mongod --dbpath ${PWD}/mongodb-linux-x86_64-${MONGODB}/data --logpath ${PWD}/mongodb-linux-x86_64-${MONGODB}/mongodb.log --fork
  - if [[ $TRAVIS_PYTHON_VERSION == '2.7' ]]; then flake8 .; else echo "flake8 only runs on py27"; fi   # Run flake8 for Python 2.7 only
  - if [[ $TRAVIS_PYTHON_VERSION == '3.7' ]]; then black --check .; else echo "black only runs on py37"; fi   # Run black for Python 3.7 only
  - mongo --eval 'db.version();'    # Make sure mongo is awake

script:
  - tox -e $(echo py$TRAVIS_PYTHON_VERSION-mg$PYMONGO | tr -d . | sed -e 's/pypypy/pypy/') -- --with-coverage

# For now only submit coveralls for Python v2.7. Python v3.x currently shows
# 0% coverage. That's caused by 'use_2to3', which builds the py3-compatible
# code in a separate dir and runs tests on that.
after_success:
- if [[ $TRAVIS_PYTHON_VERSION == '2.7' ]]; then coveralls --verbose; fi

notifications:
  irc: irc.freenode.org#mongoengine

# Only run builds on the master branch and GitHub releases (tagged as vX.Y.Z)
branches:
  only:
  - master
  - /^v.*$/

# Whenever a new release is created via GitHub, publish it on PyPI.
deploy:
  provider: pypi
  user: the_drow
  password:
    secure: QMyatmWBnC6ZN3XLW2+fTBDU4LQcp1m/LjR2/0uamyeUzWKdlOoh/Wx5elOgLwt/8N9ppdPeG83ose1jOz69l5G0MUMjv8n/RIcMFSpCT59tGYqn3kh55b0cIZXFT9ar+5cxlif6a5rS72IHm5li7QQyxexJIII6Uxp0kpvUmek=

  # Create a source distribution and a pure python wheel for faster installs.
  distributions: "sdist bdist_wheel"

  # Only deploy on tagged commits (aka GitHub releases) and only for the parent
  # repo's builds running Python v2.7 along with PyMongo v3.x and MongoDB v3.4.
  # We run Travis against many different Python, PyMongo, and MongoDB versions
  # and we don't want the deploy to occur multiple times).
  on:
    tags: true
    repo: MongoEngine/mongoengine
    condition: ($PYMONGO = ${PYMONGO_3_X}) && ($MONGODB = ${MONGODB_3_4})
    python: 2.7<|MERGE_RESOLUTION|>--- conflicted
+++ resolved
@@ -44,13 +44,7 @@
 
   include:
   - python: 2.7
-<<<<<<< HEAD
     env: MONGODB=${MONGODB_3_4} PYMONGO=${PYMONGO_3_4}
-  - python: 3.6
-    env: MONGODB=${MONGODB_3_6} PYMONGO=${PYMONGO_3_X}
-=======
-    env: MONGODB=${MONGODB_3_4} PYMONGO=3.4.x
->>>>>>> bc14f2cd
   - python: 3.7
     env: MONGODB=${MONGODB_3_6} PYMONGO=${PYMONGO_3_X}
 
